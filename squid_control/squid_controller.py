import os 
import shutil
# app specific libraries
import squid_control.control.core_reef as core
import squid_control.control.microcontroller as microcontroller
from squid_control.control.config import *
from squid_control.control.camera import get_camera
from squid_control.control.utils import rotate_and_flip_image
from squid_control.control.config import ChannelMapper
import cv2
import logging
import logging.handlers
import matplotlib.path as mpath
# Import serial_peripherals conditionally based on simulation mode
import sys
import numpy as np
from squid_control.stitching.zarr_canvas import ZarrCanvas
from pathlib import Path

_is_simulation_mode = (
    "--simulation" in sys.argv or 
    os.environ.get("SQUID_SIMULATION_MODE", "").lower() in ["true", "1", "yes"] or
    os.environ.get("PYTEST_CURRENT_TEST") is not None  # Running in pytest
)

if _is_simulation_mode:
    print("Simulation mode detected - skipping hardware peripheral imports")
    SERIAL_PERIPHERALS_AVAILABLE = False
    serial_peripherals = None
else:
    try:
        import squid_control.control.serial_peripherals as serial_peripherals
        SERIAL_PERIPHERALS_AVAILABLE = True
    except ImportError as e:
        print(f"serial_peripherals import error - hardware peripheral functionality not available: {e}")
        SERIAL_PERIPHERALS_AVAILABLE = False
        serial_peripherals = None
if CONFIG.SUPPORT_LASER_AUTOFOCUS:
    import squid_control.control.core_displacement_measurement as core_displacement_measurement

import time
import asyncio
#using os to set current working directory
#find the current path
path=os.path.abspath(__file__)
# Get the directory where config.py is located
config_dir = os.path.join(os.path.dirname(os.path.dirname(path)), 'squid_control/control')
cache_file_path = os.path.join(config_dir, 'cache_config_file_path.txt')

# Try to read the cached config path
config_path = None
if os.path.exists(cache_file_path):
    try:
        with open(cache_file_path, 'r') as f:
            config_path = f.readline().strip()
    except:
        pass

def setup_logging(log_file="squid_controller.log", max_bytes=100000, backup_count=3):
    formatter = logging.Formatter('%(asctime)s - %(levelname)s - %(message)s', datefmt='%Y-%m-%d %H:%M:%S')
    logger = logging.getLogger(__name__)
    logger.setLevel(logging.INFO)

    # Rotating file handler
    file_handler = logging.handlers.RotatingFileHandler(log_file, maxBytes=max_bytes, backupCount=backup_count)
    file_handler.setFormatter(formatter)
    logger.addHandler(file_handler)

    # Console handler
    console_handler = logging.StreamHandler()
    console_handler.setFormatter(formatter)
    logger.addHandler(console_handler)

    return logger

logger = setup_logging()

class SquidController:
    fps_software_trigger= 10

    def __init__(self,is_simulation, *args, **kwargs):
        super().__init__(*args,**kwargs)
        self.data_channel = None
        self.is_simulation = is_simulation
        self.is_busy = False
        if is_simulation:
            config_path = os.path.join(os.path.dirname(path), 'configuration_HCS_v2_example.ini')
        else:
            config_path = os.path.join(os.path.dirname(path), 'configuration_HCS_v2.ini')

        print(f"Loading configuration from: {config_path}")
        load_config(config_path, False)
        
        # Create objects after configuration is loaded to use updated CONFIG values
        self.objectiveStore = core.ObjectiveStore()
        print(f"ObjectiveStore initialized with default objective: {self.objectiveStore.current_objective}")
        camera, camera_fc = get_camera(CONFIG.CAMERA_TYPE)
        # load objects
        if self.is_simulation:
            if CONFIG.ENABLE_SPINNING_DISK_CONFOCAL and SERIAL_PERIPHERALS_AVAILABLE:
                self.xlight = serial_peripherals.XLight_Simulation()
            if CONFIG.SUPPORT_LASER_AUTOFOCUS:
                self.camera = camera.Camera_Simulation(
                    rotate_image_angle=CONFIG.ROTATE_IMAGE_ANGLE,
                    flip_image=CONFIG.FLIP_IMAGE,
                )
                self.camera_focus = camera_fc.Camera_Simulation()
            else:
                self.camera = camera.Camera_Simulation(
                    rotate_image_angle=CONFIG.ROTATE_IMAGE_ANGLE,
                    flip_image=CONFIG.FLIP_IMAGE,
                )
            self.microcontroller = microcontroller.Microcontroller_Simulation()
        else:
            if CONFIG.ENABLE_SPINNING_DISK_CONFOCAL and SERIAL_PERIPHERALS_AVAILABLE:
                self.xlight = serial_peripherals.XLight()
            try:
                if CONFIG.SUPPORT_LASER_AUTOFOCUS:
                    sn_camera_main = camera.get_sn_by_model(CONFIG.MAIN_CAMERA_MODEL)
                    sn_camera_focus = camera_fc.get_sn_by_model(
                        CONFIG.FOCUS_CAMERA_MODEL
                    )
                    self.camera = camera.Camera(
                        sn=sn_camera_main,
                        rotate_image_angle=CONFIG.ROTATE_IMAGE_ANGLE,
                        flip_image=CONFIG.FLIP_IMAGE,
                    )
                    self.camera.open()
                    self.camera_focus = camera_fc.Camera(sn=sn_camera_focus)
                    self.camera_focus.open()
                else:
                    self.camera = camera.Camera(
                        rotate_image_angle=CONFIG.ROTATE_IMAGE_ANGLE,
                        flip_image=CONFIG.FLIP_IMAGE,
                    )
                    self.camera.open()
            except:
                if CONFIG.SUPPORT_LASER_AUTOFOCUS:
                    self.camera = camera.Camera_Simulation(
                        rotate_image_angle=CONFIG.ROTATE_IMAGE_ANGLE,
                        flip_image=CONFIG.FLIP_IMAGE,
                    )
                    self.camera.open()
                    self.camera_focus = camera.Camera_Simulation()
                    self.camera_focus.open()
                else:
                    self.camera = camera.Camera_Simulation(
                        rotate_image_angle=CONFIG.ROTATE_IMAGE_ANGLE,
                        flip_image=CONFIG.FLIP_IMAGE,
                    )
                    self.camera.open()
                print("! camera not detected, using simulated camera !")
            self.microcontroller = microcontroller.Microcontroller(
                version=CONFIG.CONTROLLER_VERSION
            )

        # reset the MCU
        self.microcontroller.reset()
        time.sleep(0.5)

        # reinitialize motor drivers and DAC (in particular for V2.1 driver board where PG is not functional)
        self.microcontroller.initialize_drivers()
        time.sleep(0.5)

        # configure the actuators
        self.microcontroller.configure_actuators()

        self.configurationManager = core.ConfigurationManager(
            filename="./u2os_fucci_illumination_configurations.xml"
        )

        self.streamHandler = core.StreamHandler(
            display_resolution_scaling=CONFIG.DEFAULT_DISPLAY_CROP / 100
        )
        self.liveController = core.LiveController(
            self.camera, self.microcontroller, self.configurationManager
        )
        self.navigationController = core.NavigationController(
            self.microcontroller, parent=self
        )
        self.slidePositionController = core.SlidePositionController(
            self.navigationController, self.liveController, is_for_wellplate=True
        )
        self.autofocusController = core.AutoFocusController(
            self.camera, self.navigationController, self.liveController
        )
        self.scanCoordinates = core.ScanCoordinates()
        self.multipointController = core.MultiPointController(
            self.camera,
            self.navigationController,
            self.liveController,
            self.autofocusController,
            self.configurationManager,
            scanCoordinates=self.scanCoordinates,
            parent=self,
        )
        if CONFIG.ENABLE_TRACKING:
            self.trackingController = core.TrackingController(
                self.camera,
                self.microcontroller,
                self.navigationController,
                self.configurationManager,
                self.liveController,
                self.autofocusController,
            )

        # retract the objective
        self.navigationController.home_z()
        # wait for the operation to finish
        t0 = time.time()
        while self.microcontroller.is_busy():
            time.sleep(0.005)
            if time.time() - t0 > 10:
                print("z homing timeout, the program will exit")
                exit()
        print("objective retracted")

        # set encoder arguments
        # set axis pid control enable
        # only CONFIG.ENABLE_PID_X and CONFIG.HAS_ENCODER_X are both enable, can be enable to PID
        if CONFIG.HAS_ENCODER_X == True:
            self.navigationController.configure_encoder(
                0,
                (CONFIG.SCREW_PITCH_X_MM * 1000) / CONFIG.ENCODER_RESOLUTION_UM_X,
                CONFIG.ENCODER_FLIP_DIR_X,
            )
            self.navigationController.set_pid_control_enable(0, CONFIG.ENABLE_PID_X)
        if CONFIG.HAS_ENCODER_Y == True:
            self.navigationController.configure_encoder(
                1,
                (CONFIG.SCREW_PITCH_Y_MM * 1000) / CONFIG.ENCODER_RESOLUTION_UM_Y,
                CONFIG.ENCODER_FLIP_DIR_Y,
            )
            self.navigationController.set_pid_control_enable(1, CONFIG.ENABLE_PID_Y)
        if CONFIG.HAS_ENCODER_Z == True:
            self.navigationController.configure_encoder(
                2,
                (CONFIG.SCREW_PITCH_Z_MM * 1000) / CONFIG.ENCODER_RESOLUTION_UM_Z,
                CONFIG.ENCODER_FLIP_DIR_Z,
            )
            self.navigationController.set_pid_control_enable(2, CONFIG.ENABLE_PID_Z)
        time.sleep(0.5)

        self.navigationController.set_z_limit_pos_mm(
            CONFIG.SOFTWARE_POS_LIMIT.Z_POSITIVE
        )

        # home XY, set zero and set software limit
        print("home xy")
        timestamp_start = time.time()
        # x needs to be at > + 20 mm when homing y
        self.navigationController.move_x(20)  # to-do: add blocking code
        while self.microcontroller.is_busy():
            time.sleep(0.005)
        # home y
        self.navigationController.home_y()
        t0 = time.time()
        while self.microcontroller.is_busy():
            time.sleep(0.005)
            if time.time() - t0 > 10:
                print("y homing timeout, the program will exit")
                exit()
        self.navigationController.zero_y()
        # home x
        self.navigationController.home_x()
        t0 = time.time()
        while self.microcontroller.is_busy():
            time.sleep(0.005)
            if time.time() - t0 > 10:
                print("y homing timeout, the program will exit")
                exit()
        self.navigationController.zero_x()
        self.slidePositionController.homing_done = True
        print("home xy done")

        # move to scanning position
        self.navigationController.move_x(32.3)
        while self.microcontroller.is_busy():
            time.sleep(0.005)
        self.navigationController.move_y(29.35)
        while self.microcontroller.is_busy():
            time.sleep(0.005)

        # move z
        self.navigationController.move_z_to(CONFIG.DEFAULT_Z_POS_MM)
        # wait for the operation to finish
        
        # FIXME: This is failing right now, z return timeout
        t0 = time.time()
        while self.microcontroller.is_busy():
            time.sleep(0.005)
            if time.time() - t0 > 5:
                print("z return timeout, the program will exit")
                exit()

        # set output's gains
        div = 1 if CONFIG.OUTPUT_GAINS.REFDIV is True else 0
        gains = CONFIG.OUTPUT_GAINS.CHANNEL0_GAIN << 0
        gains += CONFIG.OUTPUT_GAINS.CHANNEL1_GAIN << 1
        gains += CONFIG.OUTPUT_GAINS.CHANNEL2_GAIN << 2
        gains += CONFIG.OUTPUT_GAINS.CHANNEL3_GAIN << 3
        gains += CONFIG.OUTPUT_GAINS.CHANNEL4_GAIN << 4
        gains += CONFIG.OUTPUT_GAINS.CHANNEL5_GAIN << 5
        gains += CONFIG.OUTPUT_GAINS.CHANNEL6_GAIN << 6
        gains += CONFIG.OUTPUT_GAINS.CHANNEL7_GAIN << 7
        self.microcontroller.configure_dac80508_refdiv_and_gain(div, gains)

        # set illumination intensity factor
        self.microcontroller.set_dac80508_scaling_factor_for_illumination(
            CONFIG.ILLUMINATION_INTENSITY_FACTOR
        )

        # open the camera
        # camera start streaming
        # self.camera.set_reverse_x(CAMERA_REVERSE_X) # these are not implemented for the cameras in use
        # self.camera.set_reverse_y(CAMERA_REVERSE_Y) # these are not implemented for the cameras in use
        self.camera.set_software_triggered_acquisition()  # self.camera.set_continuous_acquisition()
        self.camera.set_callback(self.streamHandler.on_new_frame)
        #self.camera.enable_callback()
        self.camera.start_streaming()     

        if CONFIG.SUPPORT_LASER_AUTOFOCUS:

            # controllers
            self.configurationManager_focus_camera = core.ConfigurationManager(filename='./focus_camera_configurations.xml')
            self.streamHandler_focus_camera = core.StreamHandler()
            self.liveController_focus_camera = core.LiveController(self.camera_focus,self.microcontroller,self.configurationManager_focus_camera,control_illumination=False,for_displacement_measurement=True)
            self.multipointController = core.MultiPointController(self.camera,self.navigationController,self.liveController,self.autofocusController,self.configurationManager,scanCoordinates=self.scanCoordinates,parent=self)
            self.displacementMeasurementController = core_displacement_measurement.DisplacementMeasurementController()
            self.laserAutofocusController = core.LaserAutofocusController(self.microcontroller,self.camera_focus,self.liveController_focus_camera,self.navigationController,has_two_interfaces=CONFIG.HAS_TWO_INTERFACES,use_glass_top=CONFIG.USE_GLASS_TOP)

            # camera
            self.camera_focus.set_software_triggered_acquisition() #self.camera.set_continuous_acquisition()
            self.camera_focus.set_callback(self.streamHandler_focus_camera.on_new_frame)
            #self.camera_focus.enable_callback()
            self.camera_focus.start_streaming()


        # set software limits        
        self.navigationController.set_x_limit_pos_mm(CONFIG.SOFTWARE_POS_LIMIT.X_POSITIVE)
        self.navigationController.set_x_limit_neg_mm(CONFIG.SOFTWARE_POS_LIMIT.X_NEGATIVE)
        self.navigationController.set_y_limit_pos_mm(CONFIG.SOFTWARE_POS_LIMIT.Y_POSITIVE)
        self.navigationController.set_y_limit_neg_mm(CONFIG.SOFTWARE_POS_LIMIT.Y_NEGATIVE)

        # set the default infomation, this will be used for the simulated camera
        self.dz = 0
        self.current_channel = 0
        self.current_exposure_time = 100
        self.current_intensity = 100
        self.pixel_size_xy = 0.333
        # drift correction for image map
        self.drift_correction_x = -1.6
        self.drift_correction_y = -2.1
        # simulated sample data alias
        self.sample_data_alias = "agent-lens/20250506-scan-time-lapse-2025-05-06_17-56-38"
        self.get_pixel_size()

        # Initialize multi-fileset tracking
        self.zarr_canvases = {}  # Dictionary to track multiple zarr canvases by name
        self.active_canvas_name = None  # Track the currently active canvas
        self.zarr_canvas = None  # Keep for backward compatibility - will point to active canvas
        
        # Clean up ZARR_PATH directory on startup
        #self._cleanup_zarr_directory() # Disabled for now

    def get_pixel_size(self):
        """Calculate pixel size based on imaging parameters."""
        try:
            tube_lens_mm = float(CONFIG.TUBE_LENS_MM)
            pixel_size_um = float(CONFIG.CAMERA_PIXEL_SIZE_UM[CONFIG.CAMERA_SENSOR])
            
            object_dict_key = self.objectiveStore.current_objective
            objective = self.objectiveStore.objectives_dict[object_dict_key]
            magnification =  float(objective['magnification'])
            objective_tube_lens_mm = float(objective['tube_lens_f_mm'])
            print(f"Using objective: {object_dict_key}")
            print(f"CONFIG.DEFAULT_OBJECTIVE: {CONFIG.DEFAULT_OBJECTIVE}")
            print(f"Tube lens: {tube_lens_mm} mm, Objective tube lens: {objective_tube_lens_mm} mm, Pixel size: {pixel_size_um} µm, Magnification: {magnification}")
        except Exception as e:
            logging.error(f"Missing required parameters for pixel size calculation: {e}")
            return

        self.pixel_size_xy = pixel_size_um / (magnification / (objective_tube_lens_mm / tube_lens_mm))
        self.pixel_size_xy = self.pixel_size_xy * CONFIG.PIXEL_SIZE_ADJUSTMENT_FACTOR
        print(f"Pixel size: {self.pixel_size_xy} µm (adjustment factor: {CONFIG.PIXEL_SIZE_ADJUSTMENT_FACTOR})")
        
                
    def move_to_scaning_position(self):
        # move to scanning position
        self.navigationController.move_z_to(0.4)
        self.navigationController.move_x(20)
        while self.microcontroller.is_busy():
            time.sleep(0.005)
        self.navigationController.move_y(20)
        while self.microcontroller.is_busy():
            time.sleep(0.005)

        # move z
        self.navigationController.move_z_to(CONFIG.DEFAULT_Z_POS_MM)
        # wait for the operation to finish
        t0 = time.time() 
        while self.microcontroller.is_busy():
            time.sleep(0.005)
            if time.time() - t0 > 5:
                print('z return timeout, the program will exit')
                exit()

    def plate_scan(self, well_plate_type='96', illumination_settings=None, do_contrast_autofocus=False, do_reflection_af=True, scanning_zone=[(0,0),(2,2)], Nx=3, Ny=3, action_ID='testPlateScanNew'):
        """
        New well plate scanning function with custom illumination settings.
        
        Args:
            well_plate_type (str): Type of well plate ('96', '384', etc.)
            illumination_settings (list): List of dictionaries with illumination settings
                Each dict should contain:
                {
                    'channel': 'BF LED matrix full',  # Channel name
                    'intensity': 50.0,               # Illumination intensity (0-100)
                    'exposure_time': 25.0            # Exposure time in ms
                }
            do_contrast_autofocus (bool): Whether to perform contrast-based autofocus
            do_reflection_af (bool): Whether to perform reflection-based autofocus
            scanning_zone (list): List of two tuples [(start_row, start_col), (end_row, end_col)]
            Nx (int): Number of X positions per well
            Ny (int): Number of Y positions per well
            action_ID (str): Identifier for this scan
        """
        if illumination_settings is None:
            logging.warning("No illumination settings provided, using default settings")
            # Default settings if none provided
            illumination_settings = [
                {'channel': 'BF LED matrix full', 'intensity': 18, 'exposure_time': 37},
                {'channel': 'Fluorescence 405 nm Ex', 'intensity': 45, 'exposure_time': 30},
                {'channel': 'Fluorescence 488 nm Ex', 'intensity': 30, 'exposure_time': 100},
                {'channel': 'Fluorescence 561 nm Ex', 'intensity': 100, 'exposure_time': 200},
                {'channel': 'Fluorescence 638 nm Ex', 'intensity': 100, 'exposure_time': 200},
                {'channel': 'Fluorescence 730 nm Ex', 'intensity': 100, 'exposure_time': 200},
            ]
        
        # Update configurations with custom settings
        self.multipointController.set_selected_configurations_with_settings(illumination_settings)
        
        # Move to scanning position
        self.move_to_scaning_position()
        
        # Set up scan coordinates
        self.scanCoordinates.well_selector.set_selected_wells(scanning_zone[0], scanning_zone[1])
        self.scanCoordinates.get_selected_wells_to_coordinates(wellplate_type=well_plate_type, is_simulation=self.is_simulation)
        
        # Configure multipoint controller
        self.multipointController.set_base_path(CONFIG.DEFAULT_SAVING_PATH)
        self.multipointController.do_autofocus = do_contrast_autofocus
        self.multipointController.do_reflection_af = do_reflection_af
        self.multipointController.set_NX(Nx)
        self.multipointController.set_NY(Ny)
        self.multipointController.start_new_experiment(action_ID)
        
        # Start scanning
        self.is_busy = True
        print('Starting new plate scan with custom illumination settings')
        self.multipointController.run_acquisition()
        print('New plate scan completed')
        self.is_busy = False
    
    def stop_plate_scan(self):
        self.multipointController.abort_acqusition_requested = True
        self.is_busy = False
        print('Plate scan stopped')
        
    def stop_scan_well_plate_new(self):
        """Stop the new well plate scan - alias for stop_plate_scan"""
        self.stop_plate_scan()
        
    async def send_trigger_simulation(self, channel=0, intensity=100, exposure_time=100):
        print('Getting simulated image')
        current_x, current_y, current_z, *_ = self.navigationController.update_pos(microcontroller=self.microcontroller)
        self.dz = current_z - SIMULATED_CAMERA.ORIN_Z
        self.current_channel = channel
        magnification_factor = SIMULATED_CAMERA.MAGNIFICATION_FACTOR
        self.current_exposure_time = exposure_time
        self.current_intensity = intensity
        corrected_x = current_x + self.drift_correction_x
        corrected_y = current_y + self.drift_correction_y
        await self.camera.send_trigger(corrected_x, corrected_y, self.dz, self.pixel_size_xy, channel, intensity, exposure_time, magnification_factor, sample_data_alias=self.sample_data_alias)
        print(f'For simulated camera, exposure_time={exposure_time}, intensity={intensity}, magnification_factor={magnification_factor}, current position: {current_x},{current_y},{current_z}')
   
    def set_simulated_sample_data_alias(self, sample_data_alias):
        self.sample_data_alias = sample_data_alias

    def get_simulated_sample_data_alias(self):
        return self.sample_data_alias

    async def do_autofocus(self):
        
        if self.is_simulation:
            await self.do_autofocus_simulation()
        else:
            self.autofocusController.set_deltaZ(1.524)
            self.autofocusController.set_N(15)
            self.autofocusController.autofocus()
            self.autofocusController.wait_till_autofocus_has_completed()

    async def do_autofocus_simulation(self):
        
        random_z = SIMULATED_CAMERA.ORIN_Z + np.random.normal(0,0.001)
        self.navigationController.move_z_to(random_z)
        await self.send_trigger_simulation(self.current_channel, self.current_intensity, self.current_exposure_time)
        
    def init_laser_autofocus(self):
        self.laserAutofocusController.initialize_auto()

    async def do_laser_autofocus(self):
        if self.is_simulation:
            await self.do_autofocus_simulation()
        else:
            self.laserAutofocusController.move_to_target(0)
    
    def measure_displacement(self):
        self.laserAutofocusController.measure_displacement()     
        
    def move_to_well(self,row,column, wellplate_type='96'):
        if wellplate_type == '6':
            wellplate_format = WELLPLATE_FORMAT_6
        elif wellplate_type == '12':
            wellplate_format = WELLPLATE_FORMAT_12
        elif wellplate_type == '24':
            wellplate_format = WELLPLATE_FORMAT_24
        elif wellplate_type == '96':
            wellplate_format = WELLPLATE_FORMAT_96
        elif wellplate_type == '384':
            wellplate_format = WELLPLATE_FORMAT_384
        else:
            # Default to 96-well plate if unsupported type is provided
            wellplate_format = WELLPLATE_FORMAT_96
        
        if column != 0 and column != None:
            mm_per_ustep_X = CONFIG.SCREW_PITCH_X_MM/(self.navigationController.x_microstepping*CONFIG.FULLSTEPS_PER_REV_X)
            if self.is_simulation:
                x_mm = wellplate_format.A1_X_MM + (int(column)-1)*wellplate_format.WELL_SPACING_MM
            else:
                x_mm = wellplate_format.A1_X_MM + (int(column)-1)*wellplate_format.WELL_SPACING_MM + CONFIG.WELLPLATE_OFFSET_X_MM
            x_usteps = CONFIG.STAGE_MOVEMENT_SIGN_X*round(x_mm/mm_per_ustep_X)
            self.microcontroller.move_x_to_usteps(x_usteps)
            while self.microcontroller.is_busy():
                time.sleep(0.005)
        if row != 0 and row != None:
            mm_per_ustep_Y = CONFIG.SCREW_PITCH_Y_MM/(self.navigationController.y_microstepping*CONFIG.FULLSTEPS_PER_REV_Y)
            if self.is_simulation:
                y_mm = wellplate_format.A1_Y_MM + (ord(row) - ord('A'))*wellplate_format.WELL_SPACING_MM
            else:
                y_mm = wellplate_format.A1_Y_MM + (ord(row) - ord('A'))*wellplate_format.WELL_SPACING_MM + CONFIG.WELLPLATE_OFFSET_Y_MM
            y_usteps = CONFIG.STAGE_MOVEMENT_SIGN_Y*round(y_mm/mm_per_ustep_Y)
            self.microcontroller.move_y_to_usteps(y_usteps)
            while self.microcontroller.is_busy():
                time.sleep(0.005)

    def get_well_from_position(self, wellplate_type='96', x_pos_mm=None, y_pos_mm=None):
        """
        Calculate which well position corresponds to the given X,Y coordinates.
        
        Args:
            wellplate_type (str): Type of well plate ('6', '12', '24', '96', '384')
            x_pos_mm (float, optional): X position in mm. If None, uses current position.
            y_pos_mm (float, optional): Y position in mm. If None, uses current position.
            
        Returns:
            dict: {
                'row': str or None,  # Well row letter (e.g., 'A', 'B', 'C')
                'column': int or None,  # Well column number (e.g., 1, 2, 3)
                'well_id': str or None,  # Combined well ID (e.g., 'A1', 'C3')
                'is_inside_well': bool,  # True if position is inside the well boundary
                'distance_from_center': float,  # Distance from well center in mm
                'position_status': str,  # 'in_well', 'between_wells', or 'outside_plate'
                'x_mm': float,  # Actual X position used
                'y_mm': float,  # Actual Y position used
                'plate_type': str  # Well plate type used
            }
        """
        # Get well plate format configuration
        if wellplate_type == '6':
            wellplate_format = WELLPLATE_FORMAT_6
            max_rows = 2  # A-B
            max_cols = 3  # 1-3
        elif wellplate_type == '12':
            wellplate_format = WELLPLATE_FORMAT_12
            max_rows = 3  # A-C
            max_cols = 4  # 1-4
        elif wellplate_type == '24':
            wellplate_format = WELLPLATE_FORMAT_24
            max_rows = 4  # A-D
            max_cols = 6  # 1-6
        elif wellplate_type == '96':
            wellplate_format = WELLPLATE_FORMAT_96
            max_rows = 8  # A-H
            max_cols = 12  # 1-12
        elif wellplate_type == '384':
            wellplate_format = WELLPLATE_FORMAT_384
            max_rows = 16  # A-P
            max_cols = 24  # 1-24
        else:
            # Default to 96-well plate if unsupported type is provided
            wellplate_format = WELLPLATE_FORMAT_96
            max_rows = 8
            max_cols = 12
            wellplate_type = '96'
        
        # Get current position if not provided
        if x_pos_mm is None or y_pos_mm is None:
            current_x, current_y, current_z, current_theta = self.navigationController.update_pos(
                microcontroller=self.microcontroller
            )
            if x_pos_mm is None:
                x_pos_mm = current_x
            if y_pos_mm is None:
                y_pos_mm = current_y
        
        # Apply well plate offset for hardware mode
        if self.is_simulation:
            x_offset = 0
            y_offset = 0
        else:
            x_offset = CONFIG.WELLPLATE_OFFSET_X_MM
            y_offset = CONFIG.WELLPLATE_OFFSET_Y_MM
        
        # Calculate which well this position corresponds to
        # Reverse of the move_to_well calculation
        x_relative = x_pos_mm - (wellplate_format.A1_X_MM + x_offset)
        y_relative = y_pos_mm - (wellplate_format.A1_Y_MM + y_offset)
        
        # Calculate well indices (0-based initially)
        col_index = round(x_relative / wellplate_format.WELL_SPACING_MM)
        row_index = round(y_relative / wellplate_format.WELL_SPACING_MM)
        
        # Initialize result dictionary
        result = {
            'row': None,
            'column': None,
            'well_id': None,
            'is_inside_well': False,
            'distance_from_center': float('inf'),
            'position_status': 'outside_plate',
            'x_mm': x_pos_mm,
            'y_mm': y_pos_mm,
            'plate_type': wellplate_type
        }
        
        # Check if the calculated well indices are valid
        if 0 <= col_index < max_cols and 0 <= row_index < max_rows:
            # Convert to 1-based column and letter-based row
            column = col_index + 1
            row = chr(ord('A') + row_index)
            
            result['row'] = row
            result['column'] = column
            result['well_id'] = f"{row}{column}"
            
            # Calculate the exact center position of this well
            well_center_x = wellplate_format.A1_X_MM + x_offset + col_index * wellplate_format.WELL_SPACING_MM
            well_center_y = wellplate_format.A1_Y_MM + y_offset + row_index * wellplate_format.WELL_SPACING_MM
            
            # Calculate distance from well center
            dx = x_pos_mm - well_center_x
            dy = y_pos_mm - well_center_y
            distance_from_center = np.sqrt(dx**2 + dy**2)
            result['distance_from_center'] = distance_from_center
            
            # Check if position is inside the well boundary
            well_radius = wellplate_format.WELL_SIZE_MM / 2.0
            if distance_from_center <= well_radius:
                result['is_inside_well'] = True
                result['position_status'] = 'in_well'
            else:
                result['is_inside_well'] = False
                result['position_status'] = 'between_wells'
        else:
            # Position is outside the valid well range
            result['position_status'] = 'outside_plate'
            
            # Find the closest valid well for reference
            closest_col = max(0, min(max_cols - 1, col_index))
            closest_row = max(0, min(max_rows - 1, row_index))
            
            closest_well_center_x = wellplate_format.A1_X_MM + x_offset + closest_col * wellplate_format.WELL_SPACING_MM
            closest_well_center_y = wellplate_format.A1_Y_MM + y_offset + closest_row * wellplate_format.WELL_SPACING_MM
            
            dx = x_pos_mm - closest_well_center_x
            dy = y_pos_mm - closest_well_center_y
            result['distance_from_center'] = np.sqrt(dx**2 + dy**2)
        
        return result

    def move_x_to_limited(self, x):
        
        x_pos_before,y_pos_before, z_pos_before, *_ = self.navigationController.update_pos(microcontroller=self.microcontroller)

        self.navigationController.move_x_to_limited(x)
        while self.microcontroller.is_busy():
            time.sleep(0.005) 
        
        x_pos,y_pos, z_pos, *_ = self.navigationController.update_pos(microcontroller=self.microcontroller)

        if abs(x_pos - x) < CONFIG.STAGE_MOVED_THRESHOLD:
            return True, x_pos_before, y_pos_before, z_pos_before, x

        return False, x_pos_before, y_pos_before, z_pos_before, x
    
    def move_y_to_limited(self, y):
        x_pos_before,y_pos_before, z_pos_before, *_ = self.navigationController.update_pos(microcontroller=self.microcontroller)
        self.navigationController.move_y_to_limited(y)

        while self.microcontroller.is_busy():
            time.sleep(0.005)
        x_pos,y_pos, z_pos, *_ = self.navigationController.update_pos(microcontroller=self.microcontroller)

        if abs(y_pos - y) < CONFIG.STAGE_MOVED_THRESHOLD:
            return True, x_pos_before, y_pos_before, z_pos_before, y
    
        return False, x_pos_before, y_pos_before, z_pos_before, y
    
    def move_z_to_limited(self, z):
        x_pos_before,y_pos_before, z_pos_before, *_ = self.navigationController.update_pos(microcontroller=self.microcontroller)
        self.navigationController.move_z_to_limited(z)

        while self.microcontroller.is_busy():
            time.sleep(0.005)
        x_pos,y_pos, z_pos, *_ = self.navigationController.update_pos(microcontroller=self.microcontroller)

        if abs(z_pos - z) < CONFIG.STAGE_MOVED_THRESHOLD:
            return True, x_pos_before, y_pos_before, z_pos_before, z

        return False, x_pos_before, y_pos_before, z_pos_before, z
    

    def move_by_distance_limited(self, dx, dy, dz):
        x_pos_before,y_pos_before, z_pos_before, *_ = self.navigationController.update_pos(microcontroller=self.microcontroller)

        self.navigationController.move_x_limited(dx)
        while self.microcontroller.is_busy():
            time.sleep(0.005)
        self.navigationController.move_y_limited(dy)
        while self.microcontroller.is_busy():
            time.sleep(0.005)
        self.navigationController.move_z_limited(dz)
        while self.microcontroller.is_busy():
            time.sleep(0.005)
        
        x_pos,y_pos, z_pos, *_ = self.navigationController.update_pos(microcontroller=self.microcontroller)

        if abs(x_pos-x_pos_before)<CONFIG.STAGE_MOVED_THRESHOLD and dx!=0:
            return False, x_pos_before, y_pos_before, z_pos_before, x_pos_before+dx, y_pos_before+dy, z_pos_before+dz
        if abs(y_pos-y_pos_before)<CONFIG.STAGE_MOVED_THRESHOLD and dy!=0:
            return False, x_pos_before, y_pos_before, z_pos_before, x_pos_before+dx, y_pos_before+dy, z_pos_before+dz
        if abs(z_pos-z_pos_before)<CONFIG.STAGE_MOVED_THRESHOLD and dz!=0:
            return False, x_pos_before, y_pos_before, z_pos_before, x_pos_before+dx, y_pos_before+dy, z_pos_before+dz


        return True, x_pos_before, y_pos_before, z_pos_before, x_pos, y_pos, z_pos
    
    def home_stage(self):
        # retract the object
        self.navigationController.home_z()
        # wait for the operation to finish
        t0 = time.time()
        while self.microcontroller.is_busy():
            time.sleep(0.005)
            if time.time() - t0 > 10:
                print('z homing timeout, the program will exit')
                exit()
        print('objective retracted')
        self.navigationController.set_z_limit_pos_mm(CONFIG.SOFTWARE_POS_LIMIT.Z_POSITIVE)

        # home XY, set zero and set software limit
        print('home xy')
        timestamp_start = time.time()
        # x needs to be at > + 20 mm when homing y
        self.navigationController.move_x(20) # to-do: add blocking code
        while self.microcontroller.is_busy():
            time.sleep(0.005)
        # home y
        self.navigationController.home_y()
        t0 = time.time()
        while self.microcontroller.is_busy():
            time.sleep(0.005)
            if time.time() - t0 > 10:
                print('y homing timeout, the program will exit')
                exit()
        self.navigationController.zero_y()
        # home x
        self.navigationController.home_x()
        t0 = time.time()
        while self.microcontroller.is_busy():
            time.sleep(0.005)
            if time.time() - t0 > 10:
                print('y homing timeout, the program will exit')
                exit()
        self.navigationController.zero_x()
        self.slidePositionController.homing_done = True
        print('home xy done')
        
    def return_stage(self):
        # move to scanning position
        self.navigationController.move_x(30.26)
        while self.microcontroller.is_busy():
            time.sleep(0.005)
        self.navigationController.move_y(29.1)
        while self.microcontroller.is_busy():
            time.sleep(0.005)

        # move z
        self.navigationController.move_z_to(CONFIG.DEFAULT_Z_POS_MM)
        # wait for the operation to finish
        t0 = time.time() 
        while self.microcontroller.is_busy():
            time.sleep(0.005)
            if time.time() - t0 > 5:
                print('z return timeout, the program will exit')

    async def snap_image(self, channel=0, intensity=100, exposure_time=100, full_frame=False):
        # turn off the illumination if it is on
        need_to_turn_illumination_back = False
        if self.liveController.illumination_on:
            need_to_turn_illumination_back = True
            self.liveController.turn_off_illumination()
            while self.microcontroller.is_busy():
                await asyncio.sleep(0.005)
        self.camera.set_exposure_time(exposure_time)
        self.liveController.set_illumination(channel, intensity)
        self.liveController.turn_on_illumination()
        while self.microcontroller.is_busy():
            await asyncio.sleep(0.005)

        if self.is_simulation:
            await self.send_trigger_simulation(channel, intensity, exposure_time)
        else:
            self.camera.send_trigger()
        await asyncio.sleep(0.005)

        while self.microcontroller.is_busy():
            await asyncio.sleep(0.005)

        gray_img = self.camera.read_frame()
        # Apply rotation and flip first
        gray_img = rotate_and_flip_image(gray_img, self.camera.rotate_image_angle, self.camera.flip_image)
        
        # In simulation mode, resize small images to expected camera resolution
        if self.is_simulation:
            height, width = gray_img.shape[:2]
            # If image is too small, resize it to expected camera dimensions
            expected_width = 3000  # Expected camera width
            expected_height = 3000  # Expected camera height
            if width < expected_width or height < expected_height:
                gray_img = cv2.resize(gray_img, (expected_width, expected_height), interpolation=cv2.INTER_LINEAR)
        
        # Return full frame if requested, otherwise crop using configuration settings
        if full_frame:
            result_img = gray_img
        else:
            # Crop using configuration-based dimensions with proper bounds checking
            crop_height = CONFIG.Acquisition.CROP_HEIGHT
            crop_width = CONFIG.Acquisition.CROP_WIDTH
            height, width = gray_img.shape[:2]
            start_x = width // 2 - crop_width // 2
            start_y = height // 2 - crop_height // 2
            
            # Add bounds checking
            start_x = max(0, start_x)
            start_y = max(0, start_y)
            end_x = min(width, start_x + crop_width)
            end_y = min(height, start_y + crop_height)
            
            result_img = gray_img[start_y:end_y, start_x:end_x]

        if not need_to_turn_illumination_back:
            self.liveController.turn_off_illumination()
            while self.microcontroller.is_busy():
                await asyncio.sleep(0.005)

        return result_img
    
    async def get_camera_frame_simulation(self, channel=0, intensity=100, exposure_time=100):
        self.camera.set_exposure_time(exposure_time)
        self.liveController.set_illumination(channel, intensity)
        await self.send_trigger_simulation(channel, intensity, exposure_time)
        gray_img = self.camera.read_frame() 
        gray_img = rotate_and_flip_image(gray_img, self.camera.rotate_image_angle, self.camera.flip_image)
        
        # In simulation mode, resize small images to expected camera resolution
        height, width = gray_img.shape[:2]
        # If image is too small, resize it to expected camera dimensions
        expected_width = 3000  # Expected camera width
        expected_height = 3000  # Expected camera height
        if width < expected_width or height < expected_height:
            gray_img = cv2.resize(gray_img, (expected_width, expected_height), interpolation=cv2.INTER_LINEAR)
        
        return gray_img

    def get_camera_frame(self, channel=0, intensity=100, exposure_time=100):
        try:
            self.camera.send_trigger()
            gray_img = self.camera.read_frame()
            if gray_img is None:
                print(f"Warning: read_frame() returned None for channel {channel}")
                # Return a placeholder image instead of None to prevent crashes
                return np.zeros((self.camera.Height, self.camera.Width), dtype=np.uint8)
            gray_img = rotate_and_flip_image(gray_img, self.camera.rotate_image_angle, self.camera.flip_image)
            return gray_img
        except Exception as e:
            print(f"Error in get_camera_frame: {e}")
            # Return a placeholder image on error
            return np.zeros((self.camera.Height, self.camera.Width), dtype=np.uint8)
    

    def close(self):
        # In simulation mode, skip stage movements to avoid delays
        if self.is_simulation:
            print("Simulation mode: Skipping stage close operations")
            # Close only essential components that don't cause delays
            if hasattr(self, 'liveController'):
                # LiveController doesn't have close method, just stop live
                if hasattr(self.liveController, 'stop_live'):
                    self.liveController.stop_live()
            if hasattr(self, 'camera'):
                self.camera.close()
            return
        
        # Normal close operations for real hardware
        print("closing the system")
        if hasattr(self, 'liveController'):
            # LiveController doesn't have close method, just stop live
            if hasattr(self.liveController, 'stop_live'):
                self.liveController.stop_live()
        if hasattr(self, 'camera'):
            self.camera.close()
        
        # Move to safe position synchronously (no threading)
        if hasattr(self, 'navigationController') and hasattr(self, 'microcontroller'):
            try:
                self.navigationController.move_x_to(30)
                while self.microcontroller.is_busy():
                    time.sleep(0.005)
                self.navigationController.move_y_to(30)
                while self.microcontroller.is_busy():
                    time.sleep(0.005)
            except Exception as e:
                print(f"Error moving to safe position during close: {e}")
        
        if hasattr(self, 'camera_focus'):
            self.camera_focus.close()
        
        if hasattr(self, 'microcontroller'):
            self.microcontroller.close()

    def set_stage_velocity(self, velocity_x_mm_per_s=None, velocity_y_mm_per_s=None):
        """
        Set the maximum velocity for X and Y stage axes.
        
        Args:
            velocity_x_mm_per_s (float, optional): Maximum velocity for X axis in mm/s. 
                                                 If None, uses default from configuration.
            velocity_y_mm_per_s (float, optional): Maximum velocity for Y axis in mm/s.
                                                 If None, uses default from configuration.
        
        Returns:
            dict: Status and current velocity settings
        """
        # Use default values from configuration if not specified
        if velocity_x_mm_per_s is None:
            velocity_x_mm_per_s = CONFIG.MAX_VELOCITY_X_MM
        if velocity_y_mm_per_s is None:
            velocity_y_mm_per_s = CONFIG.MAX_VELOCITY_Y_MM
            
        # Validate velocity ranges (microcontroller limit is 65535/100 = 655.35 mm/s)
        max_velocity_limit = 655.35
        if velocity_x_mm_per_s > max_velocity_limit or velocity_x_mm_per_s <= 0:
            return {
                "success": False,
                "message": f"X velocity must be between 0 and {max_velocity_limit} mm/s (exclusive of 0)",
                "velocity_x_mm_per_s": velocity_x_mm_per_s,
                "velocity_y_mm_per_s": velocity_y_mm_per_s
            }
        if velocity_y_mm_per_s > max_velocity_limit or velocity_y_mm_per_s <= 0:
            return {
                "success": False,
                "message": f"Y velocity must be between 0 and {max_velocity_limit} mm/s (exclusive of 0)",
                "velocity_x_mm_per_s": velocity_x_mm_per_s,
                "velocity_y_mm_per_s": velocity_y_mm_per_s
            }
        
        try:
            # Set X axis velocity (keeping default acceleration)
            self.microcontroller.set_max_velocity_acceleration(
                microcontroller.AXIS.X, velocity_x_mm_per_s, CONFIG.MAX_ACCELERATION_X_MM
            )
            self.microcontroller.wait_till_operation_is_completed()
            
            # Set Y axis velocity (keeping default acceleration)  
            self.microcontroller.set_max_velocity_acceleration(
                microcontroller.AXIS.Y, velocity_y_mm_per_s, CONFIG.MAX_ACCELERATION_Y_MM
            )
            self.microcontroller.wait_till_operation_is_completed()
            
            return {
                "success": True,
                "message": "Stage velocity updated successfully",
                "velocity_x_mm_per_s": velocity_x_mm_per_s,
                "velocity_y_mm_per_s": velocity_y_mm_per_s,
                "acceleration_x_mm_per_s2": CONFIG.MAX_ACCELERATION_X_MM,
                "acceleration_y_mm_per_s2": CONFIG.MAX_ACCELERATION_Y_MM
            }
            
        except Exception as e:
            return {
                "success": False, 
                "message": f"Failed to set stage velocity: {str(e)}",
                "velocity_x_mm_per_s": velocity_x_mm_per_s,
                "velocity_y_mm_per_s": velocity_y_mm_per_s
            }

    async def normal_scan_with_stitching(self, start_x_mm, start_y_mm, Nx, Ny, dx_mm, dy_mm, 
                                        illumination_settings=None, do_contrast_autofocus=False, 
<<<<<<< HEAD
                                        do_reflection_af=False, action_ID='normal_scan_stitching'):
=======
                                        do_reflection_af=False, action_ID='normal_scan_stitching',
                                        timepoint=0, fileset_name=None):
>>>>>>> 528d9630
        """
        Normal scan with live stitching to OME-Zarr canvas.
        
        Args:
            start_x_mm (float): Starting X position in mm
            start_y_mm (float): Starting Y position in mm
            Nx (int): Number of positions in X
            Ny (int): Number of positions in Y
            dx_mm (float): Interval between positions in X (mm)
            dy_mm (float): Interval between positions in Y (mm)
            illumination_settings (list): List of channel settings
            do_contrast_autofocus (bool): Whether to perform contrast-based autofocus
            do_reflection_af (bool): Whether to perform reflection-based autofocus
            action_ID (str): Identifier for this scan
<<<<<<< HEAD
=======
            timepoint (int): Timepoint index for the scan (default 0)
            fileset_name (str, optional): Name of the zarr fileset to use. If None, uses active fileset or "default" as fallback
>>>>>>> 528d9630
        """
        if illumination_settings is None:
            illumination_settings = [
                {'channel': 'BF LED matrix full', 'intensity': 50, 'exposure_time': 100}
            ]
        
<<<<<<< HEAD
        # Initialize the Zarr canvas if not already done (with ALL channels)
        if not hasattr(self, 'zarr_canvas') or self.zarr_canvas is None:
            await self._initialize_zarr_canvas()
=======
        # Determine which fileset to use
        target_fileset = fileset_name
        if target_fileset is None:
            # Use active canvas name as default, fall back to "default" if no active canvas
            target_fileset = self.active_canvas_name if self.active_canvas_name is not None else "default"
            logging.info(f"No fileset specified, using active canvas: '{target_fileset}'")
        
        # Switch to specified fileset if provided or if different from current active
        if target_fileset != self.active_canvas_name:
            try:
                self.set_active_zarr_fileset(target_fileset)
            except ValueError:
                # If the target fileset doesn't exist, create it
                logging.info(f"Fileset '{target_fileset}' not found, creating new fileset")
                self.create_zarr_fileset(target_fileset)
        
        # Ensure we have an active canvas
        canvas = self.get_active_canvas()
        if canvas is None:
            raise RuntimeError("No zarr canvas available for stitching")
        
        # Log which fileset is being used
        logging.info(f"Normal scan with stitching using fileset: '{self.active_canvas_name}'")
>>>>>>> 528d9630
        
        # Validate that all requested channels are available in the zarr canvas
        channel_map = ChannelMapper.get_human_to_id_map()
        for settings in illumination_settings:
            channel_name = settings['channel']
            if channel_name not in canvas.channel_to_zarr_index:
                logging.error(f"Requested channel '{channel_name}' not found in zarr canvas!")
                logging.error(f"Available channels: {list(canvas.channel_to_zarr_index.keys())}")
                raise ValueError(f"Channel '{channel_name}' not available in zarr canvas")
        
        # Start the background stitching task
        await canvas.start_stitching()
        
        try:
            self.is_busy = True
            logging.info(f'Starting normal scan with stitching: {Nx}x{Ny} positions, dx={dx_mm}mm, dy={dy_mm}mm')
            
            # Map channel names to indices
            channel_map = ChannelMapper.get_human_to_id_map()
            
            # Scan pattern: snake pattern for efficiency
            for i in range(Ny):
                for j in range(Nx):
                    # Calculate position (snake pattern - reverse X on odd rows)
                    if i % 2 == 0:
                        x_idx = j
                    else:
                        x_idx = Nx - 1 - j
                    
                    x_mm = start_x_mm + x_idx * dx_mm
                    y_mm = start_y_mm + i * dy_mm
                    
                    # Move to position
                    self.navigationController.move_x_to(x_mm)
                    self.navigationController.move_y_to(y_mm)
                    while self.microcontroller.is_busy():
                        await asyncio.sleep(0.005)
                    
                    # Let stage settle
                    await asyncio.sleep(CONFIG.SCAN_STABILIZATION_TIME_MS_X / 1000)
                    
                    # Update position from microcontroller to get actual stage position
                    actual_x_mm, actual_y_mm, actual_z_mm, _ = self.navigationController.update_pos(self.microcontroller)
                    
                    # Autofocus if requested (first position or periodically)
                    if do_reflection_af and (i == 0 and j == 0):
                        if hasattr(self, 'laserAutofocusController'):
                            await self.do_laser_autofocus()
                            # Update position again after autofocus
                            actual_x_mm, actual_y_mm, actual_z_mm, _ = self.navigationController.update_pos(self.microcontroller)
                    elif do_contrast_autofocus and ((i * Nx + j) % CONFIG.Acquisition.NUMBER_OF_FOVS_PER_AF == 0):
                        await self.do_autofocus()
                        # Update position again after autofocus
                        actual_x_mm, actual_y_mm, actual_z_mm, _ = self.navigationController.update_pos(self.microcontroller)
                    
                    # Acquire images for each channel
                    for idx, settings in enumerate(illumination_settings):
                        channel_name = settings['channel']
                        intensity = settings['intensity']
                        exposure_time = settings['exposure_time']
                        
                        # Get global channel index for snap_image (uses global channel IDs)
                        global_channel_idx = channel_map.get(channel_name, 0)
                        
                        # Get local zarr channel index (0, 1, 2, etc.)
                        try:
                            zarr_channel_idx = canvas.get_zarr_channel_index(channel_name)
                        except ValueError as e:
                            logging.error(f"Channel mapping error: {e}")
                            continue
                        
                        # Snap image using global channel ID with full frame for stitching
                        image = await self.snap_image(global_channel_idx, intensity, exposure_time, full_frame=True)
                        
                        # Convert to 8-bit if needed
                        if image.dtype != np.uint8:
                            # Scale to 8-bit
                            if image.dtype == np.uint16:
                                image = (image / 256).astype(np.uint8)
                            else:
                                image = image.astype(np.uint8)
                        
                        # Add to stitching queue using actual stage position and local zarr index
                        await canvas.add_image_async(
                            image, actual_x_mm, actual_y_mm, 
                            channel_idx=zarr_channel_idx,  # Use local zarr index
                            z_idx=0
                        )
                        
                        logging.info(f'Added image at actual position ({actual_x_mm:.2f}, {actual_y_mm:.2f}) for channel {channel_name} (global_id: {global_channel_idx}, zarr_idx: {zarr_channel_idx}) (intended: {x_mm:.2f}, {y_mm:.2f})')
            
            logging.info('Normal scan with stitching completed')
            
            # Give the stitching queue a moment to process any final images
            logging.info('Allowing time for final images to be queued for stitching...')
            await asyncio.sleep(0.3)  # Wait 300ms to ensure all images are queued
            
            # Save a preview image from the lowest resolution scale
            # try:
            #     preview_path = self.zarr_canvas.save_preview(action_ID)
            #     if preview_path:
            #         logging.info(f'Canvas preview saved at: {preview_path}')
            # except Exception as e:
            #     logging.error(f'Failed to save canvas preview: {e}')
            
        finally:
            self.is_busy = False
            # Stop the stitching task (this will now process all remaining images)
            await canvas.stop_stitching()
            
            # CRITICAL: Additional delay after stitching stops to ensure all zarr operations are complete
            # This prevents race conditions with ZIP export when scanning finishes normally
            logging.info('Waiting additional time for all zarr operations to stabilize...')
            await asyncio.sleep(0.5)  # 500ms buffer to ensure filesystem operations complete
            logging.info('Normal scan with stitching fully completed - zarr data ready for export')
    
    async def _initialize_zarr_canvas(self):
        """Initialize the Zarr canvas for stitching with all available channels."""
        # Get ALL channel names from ChannelMapper (not just from current illumination_settings)
        all_channels = ChannelMapper.get_all_human_names()
        
        # Check if we already have a canvas initialized with all channels
        if hasattr(self, 'zarr_canvas') and self.zarr_canvas is not None:
            # Check if the existing canvas has all channels
            if set(self.zarr_canvas.channels) == set(all_channels):
                logging.info('Using existing Zarr canvas with all channels')
                return
            else:
                # Close existing canvas and create new one with all channels
                logging.info('Closing existing canvas and creating new one with all channels')
                self.zarr_canvas.close()
        
        # Get the base path from environment variable
        zarr_path = os.getenv('ZARR_PATH', '/tmp/zarr_canvas')
        
        # Define stage limits (from CONFIG)
        stage_limits = {
            'x_positive': 120,  # mm
            'x_negative': 0,    # mm
            'y_positive': 86,   # mm
            'y_negative': 0,    # mm
            'z_positive': 6     # mm
        }
        
        # Create the canvas with ALL available channels
        self.zarr_canvas = ZarrCanvas(
            base_path=zarr_path,
            pixel_size_xy_um=self.pixel_size_xy,
            stage_limits=stage_limits,
            channels=all_channels,  # Use all channels from ChannelMapper
            rotation_angle_deg=CONFIG.STITCHING_ROTATION_ANGLE_DEG
        )
        
        # Initialize the OME-Zarr structure
        self.zarr_canvas.initialize_canvas()
        logging.info(f'Initialized Zarr canvas at {zarr_path} with ALL channels: {len(all_channels)} channels')
        logging.info(f'Available channels: {all_channels}')
        logging.info(f'Channel to zarr index mapping: {self.zarr_canvas.channel_to_zarr_index}')
    
    def get_stitched_region(self, center_x_mm, center_y_mm, width_mm, height_mm, 
                           scale_level=0, channel_name='BF LED matrix full'):
        """
        Get a region from the stitched canvas.
        
        Args:
            center_x_mm (float): Center X position in mm
            center_y_mm (float): Center Y position in mm
            width_mm (float): Width of region in mm
            height_mm (float): Height of region in mm
            scale_level (int): Scale level (0=full res, 1=1/4, 2=1/16, etc)
            channel_name (str): Name of channel to retrieve
            
        Returns:
            np.ndarray: The requested region
        """
        if not hasattr(self, 'zarr_canvas') or self.zarr_canvas is None:
            raise RuntimeError("Zarr canvas not initialized. Run a scan first.")
        
        # Get the region using the new channel name method
        region = self.zarr_canvas.get_canvas_region_by_channel_name(
            center_x_mm, center_y_mm, width_mm, height_mm,
            channel_name, scale=scale_level
        )
        
        if region is None:
            logging.warning(f"Failed to get region for channel {channel_name}")
            return None
        
        return region
    
    async def initialize_zarr_canvas_if_needed(self):
        """
        Initialize the zarr canvas with all channels if not already initialized.
        This can be called early in the service lifecycle to ensure the canvas is ready.
        """
        if not hasattr(self, 'zarr_canvas') or self.zarr_canvas is None:
            # Initialize with all channels from ChannelMapper
            await self._initialize_zarr_canvas()
            logging.info("Zarr canvas pre-initialized with all available channels")

    def _initialize_empty_canvas(self, fileset_name="default"):
        """Initialize an empty zarr canvas with a specific name.
        
        Args:
            fileset_name: Name for the zarr fileset (default: "default")
        """
        try:
            # Get the base path from environment variable
            zarr_path = os.getenv('ZARR_PATH', '/tmp/zarr_canvas')
            logging.info(f'ZARR_PATH environment variable: {os.getenv("ZARR_PATH", "not set (using default)")}')
            logging.info(f'Initializing empty zarr canvas at: {zarr_path}')
            
            # Check if the directory is writable
            zarr_dir = Path(zarr_path)
            
            # The actual zarr file will be at zarr_path/{fileset_name}.zarr
            actual_zarr_path = zarr_dir / f"{fileset_name}.zarr"
            logging.info(f'Zarr file will be created at: {actual_zarr_path}')
            
            if not zarr_dir.exists():
                logging.info(f'Creating zarr base directory: {zarr_dir}')
                try:
                    zarr_dir.mkdir(parents=True, exist_ok=True)
                except PermissionError as e:
                    raise RuntimeError(f"Cannot create zarr directory {zarr_dir}: Permission denied. Please check directory permissions or set ZARR_PATH to a writable location.")
            
            # Test write permissions
            test_file = zarr_dir / 'test_write_permission.tmp'
            try:
                with open(test_file, 'w') as f:
                    f.write('test')
                test_file.unlink()  # Remove test file
                logging.info(f'Write permission test successful for {zarr_dir}')
            except (PermissionError, OSError) as e:
                raise RuntimeError(f"No write permission for zarr directory {zarr_dir}: {e}. Please check directory permissions or set ZARR_PATH to a writable location.")
            
            # Define stage limits (from README)
            stage_limits = {
                'x_positive': 120,  # mm
                'x_negative': 0,    # mm
                'y_positive': 86,   # mm
                'y_negative': 0,    # mm
                'z_positive': 6     # mm
            }
            
            # Use ALL available channels from ChannelMapper for initialization
            default_channels = ChannelMapper.get_all_human_names()
            logging.info(f'Initializing zarr canvas with channels from ChannelMapper: {len(default_channels)} channels')
<<<<<<< HEAD
            
            # Create the canvas
            self.zarr_canvas = ZarrCanvas(
=======
            # Only initialize new if it does not exist
            initialize_new = not actual_zarr_path.exists()
            canvas = ZarrCanvas(
>>>>>>> 528d9630
                base_path=zarr_path,
                pixel_size_xy_um=self.pixel_size_xy,
                stage_limits=stage_limits,
                channels=default_channels,
<<<<<<< HEAD
                rotation_angle_deg=CONFIG.STITCHING_ROTATION_ANGLE_DEG
=======
                rotation_angle_deg=CONFIG.STITCHING_ROTATION_ANGLE_DEG,
                initial_timepoints=20,
                timepoint_expansion_chunk=10,
                fileset_name=fileset_name,
                initialize_new=initialize_new
>>>>>>> 528d9630
            )
            self.zarr_canvases[fileset_name] = canvas
            self.active_canvas_name = fileset_name
            self.zarr_canvas = canvas
            logging.info(f'Successfully initialized Zarr canvas "{fileset_name}" at {canvas.zarr_path} with ALL channels: {len(default_channels)} channels')
            logging.info(f'Available channels: {default_channels}')
            logging.info(f'Pixel size: {self.pixel_size_xy:.3f} µm')
        except Exception as e:
            logging.error(f'Failed to initialize zarr canvas "{fileset_name}": {e}')
            logging.info('To fix this, either:')
            logging.info('  1. Set ZARR_PATH environment variable to a writable directory (e.g., export ZARR_PATH=/tmp/zarr_canvas)')
            logging.info('  2. Create the directory and set proper permissions')
            logging.info('  3. Run the application with appropriate permissions')

    async def quick_scan_with_stitching(self, wellplate_type='96', exposure_time=5, intensity=50, 
<<<<<<< HEAD
                                      velocity_mm_per_s=10, fps_target=20, action_ID='quick_scan_stitching'):
=======
                                      fps_target=10, action_ID='quick_scan_stitching',
                                      n_stripes=4, stripe_width_mm=4.0, dy_mm=0.9, velocity_scan_mm_per_s=7.0,
                                      do_contrast_autofocus=False, do_reflection_af=False, timepoint=0, fileset_name=None):
>>>>>>> 528d9630
        """
        Quick scan with live stitching to OME-Zarr canvas - brightfield only.
        Uses continuous movement with high-speed frame acquisition.
        
        Args:
            wellplate_type (str): Well plate type ('6', '12', '24', '96', '384')
            exposure_time (float): Camera exposure time in ms (max 30ms)
            intensity (float): Brightfield LED intensity (0-100)
            velocity_mm_per_s (float): Stage velocity in mm/s for scanning (default 20)
            fps_target (int): Target frame rate for acquisition (default 20)
            action_ID (str): Identifier for this scan
<<<<<<< HEAD
=======
            n_stripes (int): Number of stripes per well (default 4)
            stripe_width_mm (float): Length of each stripe inside a well in mm (default 4.0)
            dy_mm (float): Y increment between stripes in mm (default 0.9)
            velocity_scan_mm_per_s (float): Stage velocity during stripe scanning in mm/s (default 7.0)
            do_contrast_autofocus (bool): Whether to perform contrast-based autofocus
            do_reflection_af (bool): Whether to perform reflection-based autofocus
            timepoint (int): Timepoint index for the scan (default 0)
            fileset_name (str, optional): Name of the zarr fileset to use. If None, uses active fileset or "default" as fallback
>>>>>>> 528d9630
        """
        
        # Validate exposure time
        if exposure_time > 30:
            raise ValueError("Quick scan exposure time must not exceed 30ms")
        
        # Get well plate format configuration
        if wellplate_type == '6':
            wellplate_format = WELLPLATE_FORMAT_6
            max_rows = 2  # A-B
            max_cols = 3  # 1-3
        elif wellplate_type == '12':
            wellplate_format = WELLPLATE_FORMAT_12
            max_rows = 3  # A-C
            max_cols = 4  # 1-4
        elif wellplate_type == '24':
            wellplate_format = WELLPLATE_FORMAT_24
            max_rows = 4  # A-D
            max_cols = 6  # 1-6
        elif wellplate_type == '96':
            wellplate_format = WELLPLATE_FORMAT_96
            max_rows = 8  # A-H
            max_cols = 12  # 1-12
        elif wellplate_type == '384':
            wellplate_format = WELLPLATE_FORMAT_384
            max_rows = 16  # A-P
            max_cols = 24  # 1-24
        else:
            # Default to 96-well plate if unsupported type is provided
            wellplate_format = WELLPLATE_FORMAT_96
            max_rows = 8
            max_cols = 12
            wellplate_type = '96'
        
<<<<<<< HEAD
        # Initialize the Zarr canvas if not already done (with ALL channels)
        if not hasattr(self, 'zarr_canvas') or self.zarr_canvas is None:
            await self._initialize_zarr_canvas()
=======
        # Determine which fileset to use
        target_fileset = fileset_name
        if target_fileset is None:
            # Use active canvas name as default, fall back to "default" if no active canvas
            target_fileset = self.active_canvas_name if self.active_canvas_name is not None else "default"
            logging.info(f"No fileset specified, using active canvas: '{target_fileset}'")
        
        # Switch to specified fileset if provided or if different from current active
        if target_fileset != self.active_canvas_name:
            try:
                self.set_active_zarr_fileset(target_fileset)
            except ValueError:
                # If the target fileset doesn't exist, create it
                logging.info(f"Fileset '{target_fileset}' not found, creating new fileset")
                self.create_zarr_fileset(target_fileset)
        
        # Ensure we have an active canvas
        canvas = self.get_active_canvas()
        if canvas is None:
            raise RuntimeError("No zarr canvas available for stitching")
        
        # Log which fileset is being used
        logging.info(f"Quick scan with stitching using fileset: '{self.active_canvas_name}'")
>>>>>>> 528d9630
        
        # Validate that brightfield channel is available in the zarr canvas
        channel_name = 'BF LED matrix full'
        if channel_name not in canvas.channel_to_zarr_index:
            logging.error(f"Brightfield channel '{channel_name}' not found in zarr canvas!")
            logging.error(f"Available channels: {list(canvas.channel_to_zarr_index.keys())}")
            raise ValueError(f"Channel '{channel_name}' not available in zarr canvas")
        
        # Get zarr channel index for brightfield
        zarr_channel_idx = canvas.get_zarr_channel_index(channel_name)
        
        # Start the background stitching task
        await canvas.start_stitching()
        
        # Store original velocity settings
        original_velocity_result = self.set_stage_velocity()
        original_velocity_x = original_velocity_result.get('velocity_x_mm_per_s', CONFIG.MAX_VELOCITY_X_MM)
        original_velocity_y = original_velocity_result.get('velocity_y_mm_per_s', CONFIG.MAX_VELOCITY_Y_MM)
        
        try:
            self.is_busy = True
            logging.info(f'Starting quick scan with stitching: {wellplate_type} well plate, velocity={velocity_mm_per_s}mm/s, fps={fps_target}')
            
            # Set high-speed velocity for scanning
            velocity_result = self.set_stage_velocity(velocity_mm_per_s, velocity_mm_per_s)
            if not velocity_result['success']:
                raise RuntimeError(f"Failed to set scanning velocity: {velocity_result['message']}")
            
            # Set camera exposure time
            self.camera.set_exposure_time(exposure_time)
            
            # Calculate well plate parameters
            well_radius = wellplate_format.WELL_SIZE_MM / 2
            well_spacing = wellplate_format.WELL_SPACING_MM
            

            x_offset = CONFIG.WELLPLATE_OFFSET_X_MM
            y_offset = CONFIG.WELLPLATE_OFFSET_Y_MM
            
            # Calculate frame acquisition timing
            frame_interval = 1.0 / fps_target  # seconds between frames
            
            # Get software limits for clamping
            limit_x_pos = CONFIG.SOFTWARE_POS_LIMIT.X_POSITIVE
            limit_x_neg = CONFIG.SOFTWARE_POS_LIMIT.X_NEGATIVE
            
            # Scan each row using snake pattern (S-pattern)
            for row_idx in range(max_rows):
                row_letter = chr(ord('A') + row_idx)
                
                # Calculate Y position for this row
                y_mm = wellplate_format.A1_Y_MM + y_offset + row_idx * well_spacing
                
                # Snake pattern: alternate direction for each row
                if row_idx % 2 == 0:
                    # Even rows (0, 2, 4...): left to right (A1 → A12, C1 → C12, etc.)
                    start_x_mm = wellplate_format.A1_X_MM + x_offset
                    end_x_mm = wellplate_format.A1_X_MM + x_offset + (max_cols - 1) * well_spacing
                    direction = "left-to-right"
                else:
                    # Odd rows (1, 3, 5...): right to left (B12 → B1, D12 → D1, etc.)
                    start_x_mm = wellplate_format.A1_X_MM + x_offset + (max_cols - 1) * well_spacing
                    end_x_mm = wellplate_format.A1_X_MM + x_offset
                    direction = "right-to-left"
                
                # Clamp coordinates to software limits to prevent out-of-bounds errors
                start_x_mm = min(max(start_x_mm, limit_x_neg), limit_x_pos)
                end_x_mm = min(max(end_x_mm, limit_x_neg), limit_x_pos)
                
<<<<<<< HEAD
                logging.info(f'Quick scanning row {row_letter} ({direction}) from X={start_x_mm:.2f}mm to X={end_x_mm:.2f}mm at Y={y_mm:.2f}mm')
=======
                for col_idx in col_range:
                    if self.scan_stop_requested:
                        logging.info("Quick scan stopped by user request")
                        self._restore_original_velocity(CONFIG.MAX_VELOCITY_X_MM, CONFIG.MAX_VELOCITY_Y_MM)
                        break
                        
                    col_number = col_idx + 1
                    well_name = f"{row_letter}{col_number}"
                    
                    # Calculate well center position
                    well_center_x = wellplate_format.A1_X_MM + x_offset + col_idx * well_spacing
                    well_center_y = wellplate_format.A1_Y_MM + y_offset + row_idx * well_spacing
                    
                    # Calculate stripe boundaries within the well
                    stripe_half_width = stripe_width_mm / 2
                    stripe_start_x = well_center_x - stripe_half_width
                    stripe_end_x = well_center_x + stripe_half_width
                    
                    # Clamp stripe boundaries to software limits
                    stripe_start_x = max(min(stripe_start_x, limit_x_pos), limit_x_neg)
                    stripe_end_x = max(min(stripe_end_x, limit_x_pos), limit_x_neg)
                    
                    # Calculate starting Y position for stripes (centered around well)
                    stripe_start_y = well_center_y - ((n_stripes - 1) * dy_mm) / 2
                    
                    logging.info(f'Scanning well {well_name}: {n_stripes} stripes × {stripe_width_mm}mm at Y positions starting from {stripe_start_y:.2f}mm')
                    
                    # Autofocus workflow: move to well center first if autofocus is requested
                    if do_contrast_autofocus or do_reflection_af:
                        logging.info(f'Moving to well {well_name} center for autofocus')
                        
                        # Move to well center using optimized async method
                        await self.move_to_well_center_for_autofocus(row_letter, col_number, wellplate_type, HIGH_SPEED_VELOCITY_MM_PER_S)
                        
                        # Perform autofocus
                        if do_reflection_af:
                            logging.info(f'Performing reflection autofocus at well {well_name}')
                            if hasattr(self, 'laserAutofocusController'):
                                await self.do_laser_autofocus()
                            else:
                                logging.warning('Reflection autofocus requested but laserAutofocusController not available')
                        elif do_contrast_autofocus:
                            logging.info(f'Performing contrast autofocus at well {well_name}')
                            await self.do_autofocus()
                        
                        # Update position after autofocus
                        actual_x_mm, actual_y_mm, actual_z_mm, _ = self.navigationController.update_pos(self.microcontroller)
                        logging.info(f'Autofocus completed at well {well_name}, current position: ({actual_x_mm:.2f}, {actual_y_mm:.2f}, {actual_z_mm:.2f})')
                    
                    # Move to well stripe start position at high speed
                    await self._move_to_well_at_high_speed(well_name, stripe_start_x, stripe_start_y, 
                                                            HIGH_SPEED_VELOCITY_MM_PER_S, limit_y_neg, limit_y_pos)
                    
                    # Set scan velocity for stripe scanning
                    velocity_result = self.set_stage_velocity(scan_velocity, scan_velocity)
                    if not velocity_result['success']:
                        logging.warning(f"Failed to set scanning velocity: {velocity_result['message']}")
                    
                    # Scan all stripes within the well with continuous frame acquisition
                    total_frames = await self._scan_well_with_continuous_acquisition(
                        well_name, n_stripes, stripe_start_x, stripe_end_x, 
                        stripe_start_y, dy_mm, intensity, frame_interval, 
                        zarr_channel_idx, limit_y_neg, limit_y_pos, timepoint=timepoint)
                    
                    logging.info(f'Well {well_name} completed with {n_stripes} stripes, total frames: {total_frames}')
                    
                    # 3. After scanning for this well is done, move the z axis back to the remembered position
                    if do_contrast_autofocus or do_reflection_af:
                        logging.info(f'Restoring Z position to original: {original_z_mm:.3f}mm')
                        self.navigationController.move_z_to(original_z_mm)
                        while self.microcontroller.is_busy():
                            await asyncio.sleep(0.005)
                        
            
            logging.info('Quick scan with stitching completed')
            
            # Allow time for final images to be queued for stitching
            logging.info('Allowing time for final images to be queued for stitching...')
            await asyncio.sleep(0.5)
            
        finally:
            self.is_busy = False
            
            # Turn off illumination if still on
            self.liveController.turn_off_illumination()
            
            # Restore original velocity settings
            self._restore_original_velocity(original_velocity_x, original_velocity_y)
            
            # Stop the stitching task
            await self.zarr_canvas.stop_stitching()
            
            # CRITICAL: Additional delay after stitching stops to ensure all zarr operations are complete
            # This prevents race conditions with ZIP export when scanning finishes normally
            logging.info('Waiting additional time for all zarr operations to stabilize...')
            await asyncio.sleep(0.5)  # 500ms buffer to ensure filesystem operations complete
            logging.info('Quick scan with stitching fully completed - zarr data ready for export')
    
    async def _move_to_well_at_high_speed(self, well_name, start_x, start_y, high_speed_velocity, limit_y_neg, limit_y_pos):
        """Move to well at high speed (30 mm/s) for efficient inter-well movement."""
        logging.info(f'Moving to well {well_name} at high speed ({high_speed_velocity} mm/s)')
        
        velocity_result = self.set_stage_velocity(high_speed_velocity, high_speed_velocity)
        if not velocity_result['success']:
            logging.warning(f"Failed to set high-speed velocity: {velocity_result['message']}")
        
        # Clamp Y position to limits
        clamped_y = max(min(start_y, limit_y_pos), limit_y_neg)
        
        # Move to first stripe start position
        self.navigationController.move_x_to(start_x)
        self.navigationController.move_y_to(clamped_y)
        
        # Wait for movement to complete
        while self.microcontroller.is_busy():
            await asyncio.sleep(0.005)
        
        logging.info(f'Moved to well {well_name} start position ({start_x:.2f}, {clamped_y:.2f})')
    
    async def _scan_well_with_continuous_acquisition(self, well_name, n_stripes, stripe_start_x, stripe_end_x, 
                                                   stripe_start_y, dy_mm, intensity, frame_interval, 
                                                   zarr_channel_idx, limit_y_neg, limit_y_pos, timepoint=0):
        """Scan all stripes within a well with continuous frame acquisition."""
        total_frames = 0
        
        # Turn on brightfield illumination once for the entire well
        self.liveController.set_illumination(0, intensity)  # Channel 0 = brightfield
        await asyncio.sleep(0.01)  # Small delay for illumination to stabilize
        self.liveController.turn_on_illumination()
        
        # Start continuous frame acquisition
        last_frame_time = time.time()
        
        try:
            for stripe_idx in range(n_stripes):
                if self.scan_stop_requested:
                    logging.info("Quick scan stopped by user request")
                    self._restore_original_velocity(CONFIG.MAX_VELOCITY_X_MM, CONFIG.MAX_VELOCITY_Y_MM)
                    break
                    
                stripe_y = stripe_start_y + stripe_idx * dy_mm
                stripe_y = max(min(stripe_y, limit_y_pos), limit_y_neg)
>>>>>>> 528d9630
                
                # Move to start of row
                self.navigationController.move_x_to(start_x_mm)
                while self.microcontroller.is_busy():
                    await asyncio.sleep(0.005)
                print(f'Moved to X={start_x_mm:.2f}mm')
                self.navigationController.move_y_to(y_mm)
                while self.microcontroller.is_busy():
                    await asyncio.sleep(0.005)
                print(f'Moved to Y={y_mm:.2f}mm')
                
                # Let stage settle
                await asyncio.sleep(0.1)
                
                # Turn on brightfield illumination
                self.liveController.set_illumination(0, intensity)  # Channel 0 = brightfield
                await asyncio.sleep(0.01)  # Small delay for illumination to stabilize
                self.liveController.turn_on_illumination()
                # Start continuous movement to end of row
                self.navigationController.move_x_to(end_x_mm)
                
                # Acquire frames while moving
                last_frame_time = time.time()
                frames_acquired = 0
                
                while self.microcontroller.is_busy():
                    current_time = time.time()
                    
                    # Check if it's time for next frame
                    if current_time - last_frame_time >= frame_interval:
                        # Get current actual position
                        actual_x_mm, actual_y_mm, actual_z_mm, _ = self.navigationController.update_pos(self.microcontroller)
                        
                        # Read frame from camera
                        self.camera.send_trigger()
                        gray_img = self.camera.read_frame()
                        if gray_img is not None:
                            # Immediately rescale to scale1 resolution (1/4 of original)
                            original_height, original_width = gray_img.shape[:2]
                            scale1_width = original_width // 4
                            scale1_height = original_height // 4
                            
                            # Resize image to scale1 resolution
                            scaled_img = cv2.resize(gray_img, (scale1_width, scale1_height), interpolation=cv2.INTER_AREA)
                            
                            # Apply rotate and flip transformations
                            processed_img = rotate_and_flip_image(
                                scaled_img,
                                rotate_image_angle=self.camera.rotate_image_angle,
                                flip_image=self.camera.flip_image
                            )
                            
                            # Convert to 8-bit if needed
                            if processed_img.dtype != np.uint8:
                                if processed_img.dtype == np.uint16:
                                    processed_img = (processed_img / 256).astype(np.uint8)
                                else:
                                    processed_img = processed_img.astype(np.uint8)
                            
                            # Add to stitching queue using actual stage position
                            # Note: We're using a custom add_image_quick method that only updates scales 1-5
                            await self._add_image_to_zarr_quick(
                                processed_img, actual_x_mm, actual_y_mm,
                                channel_idx=zarr_channel_idx, z_idx=0
                            )
                            
                            frames_acquired += 1
                            logging.debug(f'Acquired frame {frames_acquired} at position ({actual_x_mm:.2f}, {actual_y_mm:.2f})')
                        
                        last_frame_time = current_time
                    
                    # Small delay to prevent overwhelming the system
                    await asyncio.sleep(0.001)
                
                # Turn off illumination
                self.liveController.turn_off_illumination()
                
                logging.info(f'Row {row_letter} completed, acquired {frames_acquired} frames')
                
                # Small delay between rows
                await asyncio.sleep(0.1)
            
            logging.info('Quick scan with stitching completed')
            
            # Give the stitching queue a moment to process any final images
            logging.info('Allowing time for final images to be queued for stitching...')
            await asyncio.sleep(0.5)
            
        finally:
            self.is_busy = False
            
            # Turn off illumination if still on
            self.liveController.turn_off_illumination()
            
            # Restore original velocity settings
            restore_result = self.set_stage_velocity(original_velocity_x, original_velocity_y)
            if restore_result['success']:
                logging.info(f'Restored original stage velocity: X={original_velocity_x}mm/s, Y={original_velocity_y}mm/s')
            else:
                logging.warning(f'Failed to restore original stage velocity: {restore_result["message"]}')
            
            # Stop the stitching task
            await self.zarr_canvas.stop_stitching()
    
    async def _add_image_to_zarr_quick(self, image: np.ndarray, x_mm: float, y_mm: float,
                                     channel_idx: int = 0, z_idx: int = 0):
        """
        Add image to zarr canvas for quick scan - only updates scales 1-5 (skips scale 0).
        The input image should already be at scale1 resolution (1/4 of original).
        """
        await self.zarr_canvas.stitch_queue.put({
            'image': image.copy(),
            'x_mm': x_mm,
            'y_mm': y_mm,
            'channel_idx': channel_idx,
            'z_idx': z_idx,
            'timestamp': time.time(),
            'quick_scan': True  # Flag to indicate this is for quick scan (scales 1-5 only)
        })

    def _cleanup_zarr_directory(self):
        # Clean up .zarr folders within ZARR_PATH directory on startup
        zarr_path = os.getenv('ZARR_PATH', '/tmp/zarr_canvas')
        if os.path.exists(zarr_path):
            try:
                # Only delete .zarr folders, not the entire directory
                deleted_count = 0
                for item in os.listdir(zarr_path):
                    item_path = os.path.join(zarr_path, item)
                    if os.path.isdir(item_path) and item.endswith('.zarr'):
                        try:
                            shutil.rmtree(item_path)
                            deleted_count += 1
                            logging.info(f'Cleaned up zarr folder: {item_path}')
                        except Exception as e:
                            logging.warning(f'Failed to clean up zarr folder {item_path}: {e}')
                
                if deleted_count > 0:
                    logging.info(f'Cleaned up {deleted_count} zarr folders in {zarr_path}')
                else:
                    logging.info(f'No zarr folders found to clean up in {zarr_path}')
                    
            except Exception as e:
                logging.error(f'Failed to access ZARR_PATH directory {zarr_path}: {e}')

    def create_zarr_fileset(self, fileset_name):
        """Create a new zarr fileset with the given name.
        
        Args:
            fileset_name: Name for the new fileset
            
        Returns:
            dict: Information about the created fileset
            
        Raises:
            ValueError: If fileset already exists
            RuntimeError: If fileset creation fails
        """
        if fileset_name in self.zarr_canvases:
            raise ValueError(f"Fileset '{fileset_name}' already exists")
        
        try:
            # Initialize new canvas
            self._initialize_empty_canvas(fileset_name)
            
            return {
                "fileset_name": fileset_name,
                "is_active": self.active_canvas_name == fileset_name,
                "message": f"Created new zarr fileset '{fileset_name}'"
            }
            
        except Exception as e:
            logging.error(f"Failed to create zarr fileset '{fileset_name}': {e}")
            raise RuntimeError(f"Failed to create fileset '{fileset_name}': {str(e)}") from e
    
    def list_zarr_filesets(self):
        """List all available zarr filesets.
        
        Returns:
            dict: List of filesets and their status
            
        Raises:
            RuntimeError: If listing filesets fails
        """
        try:
            zarr_path = os.getenv('ZARR_PATH', '/tmp/zarr_canvas')
            zarr_dir = Path(zarr_path)
            
            filesets = []
            
            # List from memory (already loaded)
            for name, canvas in self.zarr_canvases.items():
                filesets.append({
                    "name": name,
                    "is_active": name == self.active_canvas_name,
                    "loaded": True,
                    "path": str(canvas.zarr_path),
                    "channels": len(canvas.channels),
                    "timepoints": len(canvas.available_timepoints)
                })
            
            # Also check disk for any zarr directories not in memory
            if zarr_dir.exists():
                for item in zarr_dir.iterdir():
                    if item.is_dir() and item.suffix == '.zarr':
                        name = item.stem
                        if name not in self.zarr_canvases:
                            filesets.append({
                                "name": name,
                                "is_active": False,
                                "loaded": False,
                                "path": str(item)
                            })
            
            return {
                "filesets": filesets,
                "active_fileset": self.active_canvas_name,
                "total_count": len(filesets)
            }
            
        except Exception as e:
            logging.error(f"Failed to list zarr filesets: {e}")
            raise RuntimeError(f"Failed to list filesets: {str(e)}") from e
    
    def set_active_zarr_fileset(self, fileset_name):
        """Set the active zarr fileset for operations.
        
        Args:
            fileset_name: Name of the fileset to activate
            
        Returns:
            dict: Information about the activated fileset
            
        Raises:
            ValueError: If fileset not found
            RuntimeError: If activation fails
        """
        try:
            # Check if already active
            if self.active_canvas_name == fileset_name:
                return {
                    "message": f"Fileset '{fileset_name}' is already active",
                    "fileset_name": fileset_name,
                    "was_already_active": True
                }
            
            # Check if fileset exists in memory
            if fileset_name in self.zarr_canvases:
                self.active_canvas_name = fileset_name
                self.zarr_canvas = self.zarr_canvases[fileset_name]
                return {
                    "message": f"Activated fileset '{fileset_name}'",
                    "fileset_name": fileset_name,
                    "was_already_active": False
                }
            
            # Try to load from disk
            zarr_path = os.getenv('ZARR_PATH', '/tmp/zarr_canvas')
            zarr_dir = Path(zarr_path)
            fileset_path = zarr_dir / f"{fileset_name}.zarr"
            
            if fileset_path.exists():
                # Open existing canvas without deleting data
                stage_limits = {
                    'x_positive': 120,
                    'x_negative': 0,
                    'y_positive': 86,
                    'y_negative': 0,
                    'z_positive': 6
                }
                default_channels = ChannelMapper.get_all_human_names()
                canvas = ZarrCanvas(
                    base_path=zarr_path,
                    pixel_size_xy_um=self.pixel_size_xy,
                    stage_limits=stage_limits,
                    channels=default_channels,
                    rotation_angle_deg=CONFIG.STITCHING_ROTATION_ANGLE_DEG,
                    initial_timepoints=20,
                    timepoint_expansion_chunk=10,
                    fileset_name=fileset_name,
                    initialize_new=False
                )
                self.zarr_canvases[fileset_name] = canvas
                self.active_canvas_name = fileset_name
                self.zarr_canvas = canvas
                return {
                    "message": f"Loaded and activated fileset '{fileset_name}' from disk",
                    "fileset_name": fileset_name,
                    "was_already_active": False
                }
            raise ValueError(f"Fileset '{fileset_name}' not found")
        except Exception as e:
            logging.error(f"Failed to set active zarr fileset '{fileset_name}': {e}")
            if isinstance(e, ValueError):
                raise
            raise RuntimeError(f"Failed to activate fileset '{fileset_name}': {str(e)}") from e
    
    def remove_zarr_fileset(self, fileset_name):
        """Remove a zarr fileset.
        
        Args:
            fileset_name: Name of the fileset to remove
            
        Returns:
            dict: Information about the removed fileset
            
        Raises:
            ValueError: If trying to remove active fileset
            RuntimeError: If removal fails
        """
        # Can't remove active fileset
        if self.active_canvas_name == fileset_name:
            raise ValueError(f"Cannot remove active fileset '{fileset_name}'. Please switch to another fileset first.")
        
        try:
            removed_from_memory = False
            removed_from_disk = False
            
            # Remove from memory if loaded
            if fileset_name in self.zarr_canvases:
                canvas = self.zarr_canvases[fileset_name]
                canvas.close()
                del self.zarr_canvases[fileset_name]
                removed_from_memory = True
            
            # Remove from disk
            zarr_path = os.getenv('ZARR_PATH', '/tmp/zarr_canvas')
            zarr_dir = Path(zarr_path)
            fileset_path = zarr_dir / f"{fileset_name}.zarr"
            
            if fileset_path.exists():
                shutil.rmtree(fileset_path)
                logging.info(f"Removed zarr fileset '{fileset_name}' from disk")
                removed_from_disk = True
            
            return {
                "message": f"Removed zarr fileset '{fileset_name}'",
                "fileset_name": fileset_name,
                "removed_from_memory": removed_from_memory,
                "removed_from_disk": removed_from_disk
            }
            
        except Exception as e:
            logging.error(f"Failed to remove zarr fileset '{fileset_name}': {e}")
            raise RuntimeError(f"Failed to remove fileset '{fileset_name}': {str(e)}") from e
    
    def get_active_canvas(self):
        """Get the currently active zarr canvas, ensuring one exists.
        
        Returns:
            ZarrCanvas: The active canvas, or None if no canvas is active
        """
        if self.zarr_canvas is None and self.active_canvas_name is None:
            # No canvas exists, create default one
            logging.info("No active zarr canvas, creating default fileset")
            self.create_zarr_fileset("default")
        
        return self.zarr_canvas

async def try_microscope():
    squid_controller = SquidController(is_simulation=False)

    custom_illumination_settings = [
        {'channel': 'BF LED matrix full', 'intensity': 35.0, 'exposure_time': 15.0},
        {'channel': 'Fluorescence 488 nm Ex', 'intensity': 50.0, 'exposure_time': 80.0},
        {'channel': 'Fluorescence 561 nm Ex', 'intensity': 75.0, 'exposure_time': 120.0}
    ]
    
    squid_controller.scan_well_plate_new(
        well_plate_type='96',
        illumination_settings=custom_illumination_settings,
        do_contrast_autofocus=False,
        do_reflection_af=True,
        scanning_zone=[(0,0),(1,1)],  # Scan wells A1 to B2
        Nx=2,
        Ny=2,
        action_ID='customIlluminationTest'
    )
    
    squid_controller.close()


if __name__ == "__main__":
    asyncio.run(try_microscope())<|MERGE_RESOLUTION|>--- conflicted
+++ resolved
@@ -83,6 +83,7 @@
         self.data_channel = None
         self.is_simulation = is_simulation
         self.is_busy = False
+        self.scan_stop_requested = False  # Flag to stop ongoing scans
         if is_simulation:
             config_path = os.path.join(os.path.dirname(path), 'configuration_HCS_v2_example.ini')
         else:
@@ -541,8 +542,6 @@
                 x_mm = wellplate_format.A1_X_MM + (int(column)-1)*wellplate_format.WELL_SPACING_MM + CONFIG.WELLPLATE_OFFSET_X_MM
             x_usteps = CONFIG.STAGE_MOVEMENT_SIGN_X*round(x_mm/mm_per_ustep_X)
             self.microcontroller.move_x_to_usteps(x_usteps)
-            while self.microcontroller.is_busy():
-                time.sleep(0.005)
         if row != 0 and row != None:
             mm_per_ustep_Y = CONFIG.SCREW_PITCH_Y_MM/(self.navigationController.y_microstepping*CONFIG.FULLSTEPS_PER_REV_Y)
             if self.is_simulation:
@@ -553,6 +552,70 @@
             self.microcontroller.move_y_to_usteps(y_usteps)
             while self.microcontroller.is_busy():
                 time.sleep(0.005)
+
+    async def move_to_well_async(self, row, column, wellplate_type='96'):
+        """
+        Async version of move_to_well that doesn't block the event loop.
+        
+        Args:
+            row: Row letter (e.g., 'A', 'B', 'C')
+            column: Column number (e.g., 1, 2, 3)
+            wellplate_type: Type of well plate ('6', '12', '24', '96', '384')
+        """
+        if wellplate_type == '6':
+            wellplate_format = WELLPLATE_FORMAT_6
+        elif wellplate_type == '12':
+            wellplate_format = WELLPLATE_FORMAT_12
+        elif wellplate_type == '24':
+            wellplate_format = WELLPLATE_FORMAT_24
+        elif wellplate_type == '96':
+            wellplate_format = WELLPLATE_FORMAT_96
+        elif wellplate_type == '384':
+            wellplate_format = WELLPLATE_FORMAT_384
+        else:
+            # Default to 96-well plate if unsupported type is provided
+            wellplate_format = WELLPLATE_FORMAT_96
+        
+        if column != 0 and column != None:
+            mm_per_ustep_X = CONFIG.SCREW_PITCH_X_MM/(self.navigationController.x_microstepping*CONFIG.FULLSTEPS_PER_REV_X)
+            if self.is_simulation:
+                x_mm = wellplate_format.A1_X_MM + (int(column)-1)*wellplate_format.WELL_SPACING_MM
+            else:
+                x_mm = wellplate_format.A1_X_MM + (int(column)-1)*wellplate_format.WELL_SPACING_MM + CONFIG.WELLPLATE_OFFSET_X_MM
+            x_usteps = CONFIG.STAGE_MOVEMENT_SIGN_X*round(x_mm/mm_per_ustep_X)
+            self.microcontroller.move_x_to_usteps(x_usteps)
+        if row != 0 and row != None:
+            mm_per_ustep_Y = CONFIG.SCREW_PITCH_Y_MM/(self.navigationController.y_microstepping*CONFIG.FULLSTEPS_PER_REV_Y)
+            if self.is_simulation:
+                y_mm = wellplate_format.A1_Y_MM + (ord(row) - ord('A'))*wellplate_format.WELL_SPACING_MM
+            else:
+                y_mm = wellplate_format.A1_Y_MM + (ord(row) - ord('A'))*wellplate_format.WELL_SPACING_MM + CONFIG.WELLPLATE_OFFSET_Y_MM
+            y_usteps = CONFIG.STAGE_MOVEMENT_SIGN_Y*round(y_mm/mm_per_ustep_Y)
+            self.microcontroller.move_y_to_usteps(y_usteps)
+            # Use async sleep to avoid blocking the event loop
+            while self.microcontroller.is_busy():
+                await asyncio.sleep(0.005)
+
+    async def move_to_well_center_for_autofocus(self, row, column, wellplate_type='96', velocity_mm_per_s=30.0):
+        """
+        Optimized method to move to well center for autofocus operations.
+        Sets velocity, moves to well center, and waits for completion.
+        
+        Args:
+            row: Row letter (e.g., 'A', 'B', 'C')
+            column: Column number (e.g., 1, 2, 3)
+            wellplate_type: Type of well plate ('6', '12', '24', '96', '384')
+            velocity_mm_per_s: Velocity for movement (default 30.0 mm/s)
+        """
+        # Set high speed velocity for moving to well center
+        velocity_result = self.set_stage_velocity(velocity_mm_per_s, velocity_mm_per_s)
+        if not velocity_result['success']:
+            logging.warning(f"Failed to set high-speed velocity for autofocus: {velocity_result['message']}")
+        
+        # Move to well center using async method
+        await self.move_to_well_async(row, column, wellplate_type)
+        
+        logging.info(f'Moved to well {row}{column} center for autofocus')
 
     def get_well_from_position(self, wellplate_type='96', x_pos_mm=None, y_pos_mm=None):
         """
@@ -1018,12 +1081,8 @@
 
     async def normal_scan_with_stitching(self, start_x_mm, start_y_mm, Nx, Ny, dx_mm, dy_mm, 
                                         illumination_settings=None, do_contrast_autofocus=False, 
-<<<<<<< HEAD
-                                        do_reflection_af=False, action_ID='normal_scan_stitching'):
-=======
                                         do_reflection_af=False, action_ID='normal_scan_stitching',
                                         timepoint=0, fileset_name=None):
->>>>>>> 528d9630
         """
         Normal scan with live stitching to OME-Zarr canvas.
         
@@ -1038,22 +1097,14 @@
             do_contrast_autofocus (bool): Whether to perform contrast-based autofocus
             do_reflection_af (bool): Whether to perform reflection-based autofocus
             action_ID (str): Identifier for this scan
-<<<<<<< HEAD
-=======
             timepoint (int): Timepoint index for the scan (default 0)
             fileset_name (str, optional): Name of the zarr fileset to use. If None, uses active fileset or "default" as fallback
->>>>>>> 528d9630
         """
         if illumination_settings is None:
             illumination_settings = [
                 {'channel': 'BF LED matrix full', 'intensity': 50, 'exposure_time': 100}
             ]
         
-<<<<<<< HEAD
-        # Initialize the Zarr canvas if not already done (with ALL channels)
-        if not hasattr(self, 'zarr_canvas') or self.zarr_canvas is None:
-            await self._initialize_zarr_canvas()
-=======
         # Determine which fileset to use
         target_fileset = fileset_name
         if target_fileset is None:
@@ -1077,7 +1128,6 @@
         
         # Log which fileset is being used
         logging.info(f"Normal scan with stitching using fileset: '{self.active_canvas_name}'")
->>>>>>> 528d9630
         
         # Validate that all requested channels are available in the zarr canvas
         channel_map = ChannelMapper.get_human_to_id_map()
@@ -1093,14 +1143,26 @@
         
         try:
             self.is_busy = True
-            logging.info(f'Starting normal scan with stitching: {Nx}x{Ny} positions, dx={dx_mm}mm, dy={dy_mm}mm')
+            self.scan_stop_requested = False  # Reset stop flag at start of scan
+            logging.info(f'Starting normal scan with stitching: {Nx}x{Ny} positions, dx={dx_mm}mm, dy={dy_mm}mm, timepoint={timepoint}')
             
             # Map channel names to indices
             channel_map = ChannelMapper.get_human_to_id_map()
             
             # Scan pattern: snake pattern for efficiency
             for i in range(Ny):
+                # Check for stop request before each row
+                if self.scan_stop_requested:
+                    logging.info("Scan stopped by user request")
+                    self._restore_original_velocity(CONFIG.MAX_VELOCITY_X_MM, CONFIG.MAX_VELOCITY_Y_MM)
+                    break
+                    
                 for j in range(Nx):
+                    # Check for stop request before each position
+                    if self.scan_stop_requested:
+                        logging.info("Scan stopped by user request")
+                        self._restore_original_velocity(CONFIG.MAX_VELOCITY_X_MM, CONFIG.MAX_VELOCITY_Y_MM)
+                        break
                     # Calculate position (snake pattern - reverse X on odd rows)
                     if i % 2 == 0:
                         x_idx = j
@@ -1164,10 +1226,11 @@
                         await canvas.add_image_async(
                             image, actual_x_mm, actual_y_mm, 
                             channel_idx=zarr_channel_idx,  # Use local zarr index
-                            z_idx=0
+                            z_idx=0,
+                            timepoint=timepoint  # Add timepoint parameter
                         )
                         
-                        logging.info(f'Added image at actual position ({actual_x_mm:.2f}, {actual_y_mm:.2f}) for channel {channel_name} (global_id: {global_channel_idx}, zarr_idx: {zarr_channel_idx}) (intended: {x_mm:.2f}, {y_mm:.2f})')
+                        logging.info(f'Added image at actual position ({actual_x_mm:.2f}, {actual_y_mm:.2f}) for channel {channel_name} (global_id: {global_channel_idx}, zarr_idx: {zarr_channel_idx}), timepoint={timepoint} (intended: {x_mm:.2f}, {y_mm:.2f})')
             
             logging.info('Normal scan with stitching completed')
             
@@ -1222,13 +1285,15 @@
             'z_positive': 6     # mm
         }
         
-        # Create the canvas with ALL available channels
+        # Create the canvas with ALL available channels and optimized timepoint allocation
         self.zarr_canvas = ZarrCanvas(
             base_path=zarr_path,
             pixel_size_xy_um=self.pixel_size_xy,
             stage_limits=stage_limits,
             channels=all_channels,  # Use all channels from ChannelMapper
-            rotation_angle_deg=CONFIG.STITCHING_ROTATION_ANGLE_DEG
+            rotation_angle_deg=CONFIG.STITCHING_ROTATION_ANGLE_DEG,
+            initial_timepoints=20,  # Pre-allocate 20 timepoints to avoid resize delays
+            timepoint_expansion_chunk=10  # Expand by 10 timepoints when needed
         )
         
         # Initialize the OME-Zarr structure
@@ -1238,7 +1303,7 @@
         logging.info(f'Channel to zarr index mapping: {self.zarr_canvas.channel_to_zarr_index}')
     
     def get_stitched_region(self, center_x_mm, center_y_mm, width_mm, height_mm, 
-                           scale_level=0, channel_name='BF LED matrix full'):
+                           scale_level=0, channel_name='BF LED matrix full', timepoint=0):
         """
         Get a region from the stitched canvas.
         
@@ -1249,6 +1314,7 @@
             height_mm (float): Height of region in mm
             scale_level (int): Scale level (0=full res, 1=1/4, 2=1/16, etc)
             channel_name (str): Name of channel to retrieve
+            timepoint (int): Timepoint index (default 0)
             
         Returns:
             np.ndarray: The requested region
@@ -1259,11 +1325,11 @@
         # Get the region using the new channel name method
         region = self.zarr_canvas.get_canvas_region_by_channel_name(
             center_x_mm, center_y_mm, width_mm, height_mm,
-            channel_name, scale=scale_level
+            channel_name, scale=scale_level, timepoint=timepoint
         )
         
         if region is None:
-            logging.warning(f"Failed to get region for channel {channel_name}")
+            logging.warning(f"Failed to get region for channel {channel_name}, timepoint {timepoint}")
             return None
         
         return region
@@ -1326,28 +1392,18 @@
             # Use ALL available channels from ChannelMapper for initialization
             default_channels = ChannelMapper.get_all_human_names()
             logging.info(f'Initializing zarr canvas with channels from ChannelMapper: {len(default_channels)} channels')
-<<<<<<< HEAD
-            
-            # Create the canvas
-            self.zarr_canvas = ZarrCanvas(
-=======
             # Only initialize new if it does not exist
             initialize_new = not actual_zarr_path.exists()
             canvas = ZarrCanvas(
->>>>>>> 528d9630
                 base_path=zarr_path,
                 pixel_size_xy_um=self.pixel_size_xy,
                 stage_limits=stage_limits,
                 channels=default_channels,
-<<<<<<< HEAD
-                rotation_angle_deg=CONFIG.STITCHING_ROTATION_ANGLE_DEG
-=======
                 rotation_angle_deg=CONFIG.STITCHING_ROTATION_ANGLE_DEG,
                 initial_timepoints=20,
                 timepoint_expansion_chunk=10,
                 fileset_name=fileset_name,
                 initialize_new=initialize_new
->>>>>>> 528d9630
             )
             self.zarr_canvases[fileset_name] = canvas
             self.active_canvas_name = fileset_name
@@ -1363,26 +1419,19 @@
             logging.info('  3. Run the application with appropriate permissions')
 
     async def quick_scan_with_stitching(self, wellplate_type='96', exposure_time=5, intensity=50, 
-<<<<<<< HEAD
-                                      velocity_mm_per_s=10, fps_target=20, action_ID='quick_scan_stitching'):
-=======
                                       fps_target=10, action_ID='quick_scan_stitching',
                                       n_stripes=4, stripe_width_mm=4.0, dy_mm=0.9, velocity_scan_mm_per_s=7.0,
                                       do_contrast_autofocus=False, do_reflection_af=False, timepoint=0, fileset_name=None):
->>>>>>> 528d9630
         """
         Quick scan with live stitching to OME-Zarr canvas - brightfield only.
-        Uses continuous movement with high-speed frame acquisition.
+        Uses 4-stripe × 4 mm scanning pattern with serpentine motion per well.
         
         Args:
             wellplate_type (str): Well plate type ('6', '12', '24', '96', '384')
             exposure_time (float): Camera exposure time in ms (max 30ms)
             intensity (float): Brightfield LED intensity (0-100)
-            velocity_mm_per_s (float): Stage velocity in mm/s for scanning (default 20)
-            fps_target (int): Target frame rate for acquisition (default 20)
+            fps_target (int): Target frame rate for acquisition (default 10fps)
             action_ID (str): Identifier for this scan
-<<<<<<< HEAD
-=======
             n_stripes (int): Number of stripes per well (default 4)
             stripe_width_mm (float): Length of each stripe inside a well in mm (default 4.0)
             dy_mm (float): Y increment between stripes in mm (default 0.9)
@@ -1391,7 +1440,6 @@
             do_reflection_af (bool): Whether to perform reflection-based autofocus
             timepoint (int): Timepoint index for the scan (default 0)
             fileset_name (str, optional): Name of the zarr fileset to use. If None, uses active fileset or "default" as fallback
->>>>>>> 528d9630
         """
         
         # Validate exposure time
@@ -1426,11 +1474,6 @@
             max_cols = 12
             wellplate_type = '96'
         
-<<<<<<< HEAD
-        # Initialize the Zarr canvas if not already done (with ALL channels)
-        if not hasattr(self, 'zarr_canvas') or self.zarr_canvas is None:
-            await self._initialize_zarr_canvas()
-=======
         # Determine which fileset to use
         target_fileset = fileset_name
         if target_fileset is None:
@@ -1454,7 +1497,6 @@
         
         # Log which fileset is being used
         logging.info(f"Quick scan with stitching using fileset: '{self.active_canvas_name}'")
->>>>>>> 528d9630
         
         # Validate that brightfield channel is available in the zarr canvas
         channel_name = 'BF LED matrix full'
@@ -1469,64 +1511,67 @@
         # Start the background stitching task
         await canvas.start_stitching()
         
-        # Store original velocity settings
+        # Store original velocity settings for restoration
         original_velocity_result = self.set_stage_velocity()
         original_velocity_x = original_velocity_result.get('velocity_x_mm_per_s', CONFIG.MAX_VELOCITY_X_MM)
         original_velocity_y = original_velocity_result.get('velocity_y_mm_per_s', CONFIG.MAX_VELOCITY_Y_MM)
         
+        # Define velocity constants
+        HIGH_SPEED_VELOCITY_MM_PER_S = 30.0  # For moving between wells
+        scan_velocity = velocity_scan_mm_per_s  # For scanning within wells
+        
         try:
             self.is_busy = True
-            logging.info(f'Starting quick scan with stitching: {wellplate_type} well plate, velocity={velocity_mm_per_s}mm/s, fps={fps_target}')
-            
-            # Set high-speed velocity for scanning
-            velocity_result = self.set_stage_velocity(velocity_mm_per_s, velocity_mm_per_s)
-            if not velocity_result['success']:
-                raise RuntimeError(f"Failed to set scanning velocity: {velocity_result['message']}")
+            self.scan_stop_requested = False  # Reset stop flag at start of scan
+            logging.info(f'Starting quick scan with stitching: {wellplate_type} well plate, {n_stripes} stripes × {stripe_width_mm}mm, dy={dy_mm}mm, scan_velocity={scan_velocity}mm/s, fps={fps_target}, timepoint={timepoint}')
+            
+            if do_contrast_autofocus:
+                logging.info('Contrast autofocus enabled for quick scan')
+            if do_reflection_af:
+                logging.info('Reflection autofocus enabled for quick scan')
+            
+            # 1. Before starting scanning, read the position of z axis
+            original_x_mm, original_y_mm, original_z_mm, _ = self.navigationController.update_pos(self.microcontroller)
+            logging.info(f'Original Z position before autofocus: {original_z_mm:.3f}mm')
             
             # Set camera exposure time
             self.camera.set_exposure_time(exposure_time)
             
             # Calculate well plate parameters
-            well_radius = wellplate_format.WELL_SIZE_MM / 2
             well_spacing = wellplate_format.WELL_SPACING_MM
-            
-
             x_offset = CONFIG.WELLPLATE_OFFSET_X_MM
             y_offset = CONFIG.WELLPLATE_OFFSET_Y_MM
             
             # Calculate frame acquisition timing
             frame_interval = 1.0 / fps_target  # seconds between frames
             
-            # Get software limits for clamping
+            # Get software limits for safety
             limit_x_pos = CONFIG.SOFTWARE_POS_LIMIT.X_POSITIVE
             limit_x_neg = CONFIG.SOFTWARE_POS_LIMIT.X_NEGATIVE
-            
-            # Scan each row using snake pattern (S-pattern)
+            limit_y_pos = CONFIG.SOFTWARE_POS_LIMIT.Y_POSITIVE
+            limit_y_neg = CONFIG.SOFTWARE_POS_LIMIT.Y_NEGATIVE
+            
+            # Scan each well using snake pattern for rows
             for row_idx in range(max_rows):
+                if self.scan_stop_requested:
+                    logging.info("Quick scan stopped by user request")
+                    self._restore_original_velocity(CONFIG.MAX_VELOCITY_X_MM, CONFIG.MAX_VELOCITY_Y_MM)
+                    break
+                    
                 row_letter = chr(ord('A') + row_idx)
-                
-                # Calculate Y position for this row
-                y_mm = wellplate_format.A1_Y_MM + y_offset + row_idx * well_spacing
                 
                 # Snake pattern: alternate direction for each row
                 if row_idx % 2 == 0:
                     # Even rows (0, 2, 4...): left to right (A1 → A12, C1 → C12, etc.)
-                    start_x_mm = wellplate_format.A1_X_MM + x_offset
-                    end_x_mm = wellplate_format.A1_X_MM + x_offset + (max_cols - 1) * well_spacing
+                    col_range = range(max_cols)
                     direction = "left-to-right"
                 else:
                     # Odd rows (1, 3, 5...): right to left (B12 → B1, D12 → D1, etc.)
-                    start_x_mm = wellplate_format.A1_X_MM + x_offset + (max_cols - 1) * well_spacing
-                    end_x_mm = wellplate_format.A1_X_MM + x_offset
+                    col_range = range(max_cols - 1, -1, -1)
                     direction = "right-to-left"
                 
-                # Clamp coordinates to software limits to prevent out-of-bounds errors
-                start_x_mm = min(max(start_x_mm, limit_x_neg), limit_x_pos)
-                end_x_mm = min(max(end_x_mm, limit_x_neg), limit_x_pos)
+                logging.info(f'Scanning row {row_letter} ({direction})')
                 
-<<<<<<< HEAD
-                logging.info(f'Quick scanning row {row_letter} ({direction}) from X={start_x_mm:.2f}mm to X={end_x_mm:.2f}mm at Y={y_mm:.2f}mm')
-=======
                 for col_idx in col_range:
                     if self.scan_stop_requested:
                         logging.info("Quick scan stopped by user request")
@@ -1669,126 +1714,210 @@
                     
                 stripe_y = stripe_start_y + stripe_idx * dy_mm
                 stripe_y = max(min(stripe_y, limit_y_pos), limit_y_neg)
->>>>>>> 528d9630
                 
-                # Move to start of row
-                self.navigationController.move_x_to(start_x_mm)
+                # Serpentine pattern: alternate direction for each stripe
+                if stripe_idx % 2 == 0:
+                    # Even stripes: left to right
+                    start_x, end_x = stripe_start_x, stripe_end_x
+                    direction = "left-to-right"
+                else:
+                    # Odd stripes: right to left
+                    start_x, end_x = stripe_end_x, stripe_start_x
+                    direction = "right-to-left"
+                
+                logging.info(f'Well {well_name}, stripe {stripe_idx + 1}/{n_stripes} ({direction}) from X={start_x:.2f}mm to X={end_x:.2f}mm at Y={stripe_y:.2f}mm')
+                
+                # Move to stripe start position
+                self.navigationController.move_x_to(start_x)
+                self.navigationController.move_y_to(stripe_y)
+                
+                # Wait for positioning to complete
                 while self.microcontroller.is_busy():
                     await asyncio.sleep(0.005)
-                print(f'Moved to X={start_x_mm:.2f}mm')
-                self.navigationController.move_y_to(y_mm)
+                
+                # Let stage settle briefly
+                await asyncio.sleep(0.05)
+                
+                # Start continuous movement to end of stripe
+                self.navigationController.move_x_to(end_x)
+                
+                # Acquire frames while moving along this stripe
+                stripe_frames = 0
                 while self.microcontroller.is_busy():
-                    await asyncio.sleep(0.005)
-                print(f'Moved to Y={y_mm:.2f}mm')
-                
-                # Let stage settle
-                await asyncio.sleep(0.1)
-                
-                # Turn on brightfield illumination
-                self.liveController.set_illumination(0, intensity)  # Channel 0 = brightfield
-                await asyncio.sleep(0.01)  # Small delay for illumination to stabilize
-                self.liveController.turn_on_illumination()
-                # Start continuous movement to end of row
-                self.navigationController.move_x_to(end_x_mm)
-                
-                # Acquire frames while moving
-                last_frame_time = time.time()
-                frames_acquired = 0
-                
-                while self.microcontroller.is_busy():
+                    if self.scan_stop_requested:
+                        logging.info("Quick scan stopped during stripe movement")
+                        self._restore_original_velocity(CONFIG.MAX_VELOCITY_X_MM, CONFIG.MAX_VELOCITY_Y_MM)
+                        break
+                        
                     current_time = time.time()
                     
                     # Check if it's time for next frame
                     if current_time - last_frame_time >= frame_interval:
-                        # Get current actual position
-                        actual_x_mm, actual_y_mm, actual_z_mm, _ = self.navigationController.update_pos(self.microcontroller)
-                        
-                        # Read frame from camera
-                        self.camera.send_trigger()
-                        gray_img = self.camera.read_frame()
-                        if gray_img is not None:
-                            # Immediately rescale to scale1 resolution (1/4 of original)
-                            original_height, original_width = gray_img.shape[:2]
-                            scale1_width = original_width // 4
-                            scale1_height = original_height // 4
-                            
-                            # Resize image to scale1 resolution
-                            scaled_img = cv2.resize(gray_img, (scale1_width, scale1_height), interpolation=cv2.INTER_AREA)
-                            
-                            # Apply rotate and flip transformations
-                            processed_img = rotate_and_flip_image(
-                                scaled_img,
-                                rotate_image_angle=self.camera.rotate_image_angle,
-                                flip_image=self.camera.flip_image
-                            )
-                            
-                            # Convert to 8-bit if needed
-                            if processed_img.dtype != np.uint8:
-                                if processed_img.dtype == np.uint16:
-                                    processed_img = (processed_img / 256).astype(np.uint8)
-                                else:
-                                    processed_img = processed_img.astype(np.uint8)
-                            
-                            # Add to stitching queue using actual stage position
-                            # Note: We're using a custom add_image_quick method that only updates scales 1-5
-                            await self._add_image_to_zarr_quick(
-                                processed_img, actual_x_mm, actual_y_mm,
-                                channel_idx=zarr_channel_idx, z_idx=0
-                            )
-                            
-                            frames_acquired += 1
-                            logging.debug(f'Acquired frame {frames_acquired} at position ({actual_x_mm:.2f}, {actual_y_mm:.2f})')
-                        
-                        last_frame_time = current_time
+                        frame_acquired = await self._acquire_and_process_frame(zarr_channel_idx, timepoint)
+                        if frame_acquired:
+                            stripe_frames += 1
+                            total_frames += 1
+                        # Update timing AFTER frame acquisition completes, not before
+                        last_frame_time = time.time()
                     
                     # Small delay to prevent overwhelming the system
                     await asyncio.sleep(0.001)
                 
-                # Turn off illumination
-                self.liveController.turn_off_illumination()
+                logging.info(f'Well {well_name}, stripe {stripe_idx + 1}/{n_stripes} completed, acquired {stripe_frames} frames')
                 
-                logging.info(f'Row {row_letter} completed, acquired {frames_acquired} frames')
+                # Continue to next stripe without stopping illumination or frame acquisition
                 
-                # Small delay between rows
-                await asyncio.sleep(0.1)
-            
-            logging.info('Quick scan with stitching completed')
-            
-            # Give the stitching queue a moment to process any final images
-            logging.info('Allowing time for final images to be queued for stitching...')
-            await asyncio.sleep(0.5)
-            
         finally:
-            self.is_busy = False
-            
-            # Turn off illumination if still on
+            # Turn off illumination only when done with the entire well
             self.liveController.turn_off_illumination()
-            
-            # Restore original velocity settings
-            restore_result = self.set_stage_velocity(original_velocity_x, original_velocity_y)
-            if restore_result['success']:
-                logging.info(f'Restored original stage velocity: X={original_velocity_x}mm/s, Y={original_velocity_y}mm/s')
+        
+        return total_frames
+    
+    async def _scan_single_stripe(self, start_x, end_x, stripe_y, intensity, frame_interval, zarr_channel_idx):
+        """Scan a single stripe and return the number of frames acquired."""
+        # Move to stripe start position
+        self.navigationController.move_x_to(start_x)
+        self.navigationController.move_y_to(stripe_y)
+        
+        # Wait for positioning to complete
+        while self.microcontroller.is_busy():
+            await asyncio.sleep(0.005)
+        
+        # Let stage settle
+        await asyncio.sleep(0.1)
+        
+        # Turn on brightfield illumination
+        self.liveController.set_illumination(0, intensity)  # Channel 0 = brightfield
+        await asyncio.sleep(0.01)  # Small delay for illumination to stabilize
+        self.liveController.turn_on_illumination()
+        
+        # Start continuous movement to end of stripe
+        self.navigationController.move_x_to(end_x)
+        
+        # Acquire frames while moving
+        frames_acquired = 0
+        last_frame_time = time.time()
+        
+        while self.microcontroller.is_busy():
+            if self.scan_stop_requested:
+                logging.info("Quick scan stopped during stripe movement")
+                self._restore_original_velocity(CONFIG.MAX_VELOCITY_X_MM, CONFIG.MAX_VELOCITY_Y_MM)
+                break
+                
+            current_time = time.time()
+            
+            # Check if it's time for next frame
+            if current_time - last_frame_time >= frame_interval:
+                frame_acquired = await self._acquire_and_process_frame(zarr_channel_idx)
+                if frame_acquired:
+                    frames_acquired += 1
+                # Update timing AFTER frame acquisition completes, not before
+                last_frame_time = time.time()
+            
+            # Small delay to prevent overwhelming the system
+            await asyncio.sleep(0.001)
+        
+        # Turn off illumination
+        self.liveController.turn_off_illumination()
+        
+        return frames_acquired
+    
+    async def _acquire_and_process_frame(self, zarr_channel_idx, timepoint=0):
+        """Acquire a single frame and add it to the stitching queue."""
+        # Get position before frame acquisition
+        pos_before_x_mm, pos_before_y_mm, pos_before_z_mm, _ = self.navigationController.update_pos(self.microcontroller)
+        
+        # Read frame from camera
+        self.camera.send_trigger()
+        gray_img = self.camera.read_frame()
+        
+        # Get position after frame acquisition
+        pos_after_x_mm, pos_after_y_mm, pos_after_z_mm, _ = self.navigationController.update_pos(self.microcontroller)
+        
+        # Calculate average position during frame acquisition
+        avg_x_mm = (pos_before_x_mm + pos_after_x_mm) / 2.0
+        avg_y_mm = (pos_before_y_mm + pos_after_y_mm) / 2.0
+        
+        if gray_img is not None:
+            # Process and add image to stitching queue
+            processed_img = self._process_frame_for_stitching(gray_img)
+            
+            await self._add_image_to_zarr_quick(
+                processed_img, avg_x_mm, avg_y_mm,
+                channel_idx=zarr_channel_idx, z_idx=0, timepoint=timepoint
+            )
+            
+            logging.debug(f'Acquired frame at average position ({avg_x_mm:.2f}, {avg_y_mm:.2f}), timepoint={timepoint}')
+            return True
+        
+        return False
+    
+    def _process_frame_for_stitching(self, gray_img):
+        """Process a frame for stitching (resize, rotate, flip, convert to 8-bit)."""
+        # Immediately rescale to scale1 resolution (1/4 of original)
+        original_height, original_width = gray_img.shape[:2]
+        scale1_width = original_width // 4
+        scale1_height = original_height // 4
+        
+        # Resize image to scale1 resolution
+        scaled_img = cv2.resize(gray_img, (scale1_width, scale1_height), interpolation=cv2.INTER_AREA)
+        
+        # Apply rotate and flip transformations
+        processed_img = rotate_and_flip_image(
+            scaled_img,
+            rotate_image_angle=self.camera.rotate_image_angle,
+            flip_image=self.camera.flip_image
+        )
+        
+        # Convert to 8-bit if needed
+        if processed_img.dtype != np.uint8:
+            if processed_img.dtype == np.uint16:
+                processed_img = (processed_img / 256).astype(np.uint8)
             else:
-                logging.warning(f'Failed to restore original stage velocity: {restore_result["message"]}')
-            
-            # Stop the stitching task
-            await self.zarr_canvas.stop_stitching()
+                processed_img = processed_img.astype(np.uint8)
+        
+        return processed_img
+    
+    def _restore_original_velocity(self, original_velocity_x, original_velocity_y):
+        """Restore the original stage velocity settings."""
+        restore_result = self.set_stage_velocity(original_velocity_x, original_velocity_y)
+        if restore_result['success']:
+            logging.info(f'Restored original stage velocity: X={original_velocity_x}mm/s, Y={original_velocity_y}mm/s')
+        else:
+            logging.warning(f'Failed to restore original stage velocity: {restore_result["message"]}')
+    
+    def stop_scan_and_stitching(self):
+        """
+        Stop any ongoing scanning and stitching processes.
+        This will interrupt normal_scan_with_stitching and quick_scan_with_stitching.
+        """
+        self.scan_stop_requested = True
+        logging.info("Scan stop requested - ongoing scans will be interrupted")
+        self._restore_original_velocity(CONFIG.MAX_VELOCITY_X_MM, CONFIG.MAX_VELOCITY_Y_MM)
+        return {"success": True, "message": "Scan stop requested"}
     
     async def _add_image_to_zarr_quick(self, image: np.ndarray, x_mm: float, y_mm: float,
-                                     channel_idx: int = 0, z_idx: int = 0):
+                                     channel_idx: int = 0, z_idx: int = 0, timepoint: int = 0):
         """
         Add image to zarr canvas for quick scan - only updates scales 1-5 (skips scale 0).
         The input image should already be at scale1 resolution (1/4 of original).
-        """
-        await self.zarr_canvas.stitch_queue.put({
-            'image': image.copy(),
-            'x_mm': x_mm,
-            'y_mm': y_mm,
-            'channel_idx': channel_idx,
-            'z_idx': z_idx,
-            'timestamp': time.time(),
-            'quick_scan': True  # Flag to indicate this is for quick scan (scales 1-5 only)
-        })
+        Non-blocking queue operation to avoid FPS timing delays.
+        """
+        try:
+            # Use put_nowait to avoid blocking the timing loop
+            self.zarr_canvas.stitch_queue.put_nowait({
+                'image': image.copy(),
+                'x_mm': x_mm,
+                'y_mm': y_mm,
+                'channel_idx': channel_idx,
+                'z_idx': z_idx,
+                'timepoint': timepoint,
+                'timestamp': time.time(),
+                'quick_scan': True  # Flag to indicate this is for quick scan (scales 1-5 only)
+            })
+        except asyncio.QueueFull:
+            # If queue is full, log warning but don't block timing
+            logging.warning(f"Zarr stitching queue full, dropping frame at ({x_mm:.2f}, {y_mm:.2f})")
 
     def _cleanup_zarr_directory(self):
         # Clean up .zarr folders within ZARR_PATH directory on startup
@@ -2053,4 +2182,4 @@
 
 
 if __name__ == "__main__":
-    asyncio.run(try_microscope())+    asyncio.run(try_microscope())
