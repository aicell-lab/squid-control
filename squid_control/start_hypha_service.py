import argparse
import asyncio
import fractions
import io
import json
import logging
import logging.handlers
import os
import sys
import time
import traceback
from pathlib import Path

import cv2
import dotenv
import numpy as np
from hypha_rpc import connect_to_server, login, register_rtc_service
from PIL import Image

# Import from squid_control package (now relative since we're inside the package)
# Handle both module and script execution
try:
    from .control.camera import TriggerModeSetting
    from .control.config import CONFIG, ChannelMapper
    from .hypha_tools.chatbot.aask import aask
    from .hypha_tools.snapshot_utils import SnapshotManager
    from .squid_controller import SquidController
except ImportError:
    # Fallback for direct script execution from project root
    import os
    import sys
    # Add the project root to Python path
    project_root = os.path.dirname(os.path.dirname(os.path.abspath(__file__)))
    if project_root not in sys.path:
        sys.path.insert(0, project_root)

    from .control.config import ChannelMapper
    from .hypha_tools.chatbot.aask import aask
    from .squid_controller import SquidController

import base64
import signal
from collections import deque
from typing import Any, Dict, List, Optional

# WebRTC imports
import aiohttp
from aiortc import MediaStreamTrack
from av import VideoFrame
from hypha_rpc.utils.schema import schema_function
from pydantic import BaseModel, Field

dotenv.load_dotenv()
ENV_FILE = dotenv.find_dotenv()
if ENV_FILE:
    dotenv.load_dotenv(ENV_FILE)
import uuid  # noqa: E402

# Set up logging
from squid_control.utils.logging_utils import setup_logging
from squid_control.utils.video_utils import VideoBuffer, VideoFrameProcessor

logger = setup_logging("squid_control_service.log")

class MicroscopeVideoTrack(MediaStreamTrack):
    """
    A video stream track that provides real-time microscope images.
    """

    kind = "video"

    def __init__(self, microscope_instance):
        super().__init__()  # Initialize parent MediaStreamTrack
        self.microscope_instance = microscope_instance
        self.running = True
        self.fps = 5  # Default to 5 FPS
        self.count = 0
        self.start_time = None
        self.frame_width = 750
        self.frame_height = 750
        logger.info(f"MicroscopeVideoTrack initialized with FPS: {self.fps}")

    def draw_crosshair(self, img, center_x, center_y, size=20, color=[255, 255, 255]):
        """Draw a crosshair on the image"""
        import cv2  # noqa: PLC0415
        # Draw horizontal line
        cv2.line(img, (center_x - size, center_y), (center_x + size, center_y), color, 2)
        # Draw vertical line
        cv2.line(img, (center_x, center_y - size), (center_x, center_y + size), color, 2)

    async def recv(self):
        if not self.running:
            logger.warning("MicroscopeVideoTrack: recv() called but track is not running")
            raise Exception("Track stopped")

        try:
            if self.start_time is None:
                self.start_time = time.time()

            next_frame_time = self.start_time + (self.count / self.fps)
            sleep_duration = next_frame_time - time.time()
            if sleep_duration > 0:
                await asyncio.sleep(sleep_duration)

            # Get compressed frame data WITH METADATA from microscope
            frame_response = await self.microscope_instance.get_video_frame(
                frame_width=self.frame_width,
                frame_height=self.frame_height
            )

            # Extract frame data and metadata
            if isinstance(frame_response, dict) and 'data' in frame_response:
                frame_data = frame_response
                frame_metadata = frame_response.get('metadata', {})
            else:
                # Fallback for backward compatibility
                frame_data = frame_response
                frame_metadata = {}

            # Decompress JPEG data to numpy array for WebRTC
            processed_frame = self.microscope_instance.decode_video_frame(frame_data)

            current_time = time.time()
            # Use a 90kHz timebase, common for video, to provide accurate frame timing.
            # This prevents video from speeding up if frame acquisition is slow.
            time_base = fractions.Fraction(1, 90000)
            pts = int((current_time - self.start_time) * time_base.denominator)

            # Create VideoFrame
            new_video_frame = VideoFrame.from_ndarray(processed_frame, format="rgb24")
            new_video_frame.pts = pts
            new_video_frame.time_base = time_base

            # SEND METADATA VIA WEBRTC DATA CHANNEL
            # Send metadata through data channel instead of embedding in video frame
            if frame_metadata and hasattr(self.microscope_instance, 'metadata_data_channel'):
                try:
                    # Metadata already includes gray level statistics calculated in background acquisition
                    metadata_json = json.dumps(frame_metadata)
                    # Send metadata via WebRTC data channel
                    asyncio.create_task(self._send_metadata_via_datachannel(metadata_json))
                    logger.debug(f"Sent metadata via data channel: {len(metadata_json)} bytes (with gray level stats)")
                except Exception as e:
                    logger.warning(f"Failed to send metadata via data channel: {e}")

            if self.count % (self.fps * 5) == 0:  # Log every 5 seconds
                duration = current_time - self.start_time
                if duration > 0:
                    actual_fps = (self.count + 1) / duration
                    logger.info(f"MicroscopeVideoTrack: Sent frame {self.count}, actual FPS: {actual_fps:.2f}")
                    if frame_metadata:
                        stage_pos = frame_metadata.get('stage_position', {})
                        x_mm = stage_pos.get('x_mm')
                        y_mm = stage_pos.get('y_mm')
                        z_mm = stage_pos.get('z_mm')
                        # Handle None values in position logging
                        x_str = f"{x_mm:.2f}" if x_mm is not None else "None"
                        y_str = f"{y_mm:.2f}" if y_mm is not None else "None"
                        z_str = f"{z_mm:.2f}" if z_mm is not None else "None"
                        logger.info(f"Frame metadata: stage=({x_str}, {y_str}, {z_str}), "
                                   f"channel={frame_metadata.get('channel')}, intensity={frame_metadata.get('intensity')}")
                else:
                    logger.info(f"MicroscopeVideoTrack: Sent frame {self.count}")

            self.count += 1
            return new_video_frame

        except Exception as e:
            logger.error(f"MicroscopeVideoTrack: Error in recv(): {e}", exc_info=True)
            self.running = False
            raise

    def update_fps(self, new_fps):
        """Update the FPS of the video track"""
        self.fps = new_fps
        logger.info(f"MicroscopeVideoTrack FPS updated to {new_fps}")

    async def _send_metadata_via_datachannel(self, metadata_json):
        """Send metadata via WebRTC data channel"""
        try:
            if hasattr(self.microscope_instance, 'metadata_data_channel') and self.microscope_instance.metadata_data_channel:
                if self.microscope_instance.metadata_data_channel.readyState == 'open':
                    self.microscope_instance.metadata_data_channel.send(metadata_json)
                    logger.debug(f"Metadata sent via data channel: {len(metadata_json)} bytes")
                else:
                    logger.debug(f"Data channel not ready, state: {self.microscope_instance.metadata_data_channel.readyState}")
        except Exception as e:
            logger.warning(f"Error sending metadata via data channel: {e}")

    def stop(self):
        logger.info("MicroscopeVideoTrack stop() called.")
        self.running = False
        # Mark WebRTC as disconnected
        self.microscope_instance.webrtc_connected = False

class MicroscopeHyphaService:
    def __init__(self, is_simulation, is_local):  # noqa: PLR0915
        self.current_x = 0
        self.current_y = 0
        self.current_z = 0
        self.current_theta = 0
        self.current_illumination_channel = None
        self.current_intensity = None
        self.is_illumination_on = False
        self.chatbot_service_url = None
        self.is_simulation = is_simulation
        self.is_local = is_local
        self.squidController = SquidController(is_simulation=is_simulation)
        self.squidController.move_to_well('C',3)

        # Determine if this is a Squid+ microscope
        self.is_squid_plus = self._is_squid_plus_microscope()
        self.dx = 1
        self.dy = 1
        self.dz = 1
        self.BF_intensity_exposure = [50, 100]
        self.F405_intensity_exposure = [50, 100]
        self.F488_intensity_exposure = [50, 100]
        self.F561_intensity_exposure = [50, 100]
        self.F638_intensity_exposure = [50, 100]
        self.F730_intensity_exposure = [50, 100]
        self.channel_param_map = ChannelMapper.get_id_to_param_map()
        self.parameters = {
            'current_x': self.current_x,
            'current_y': self.current_y,
            'current_z': self.current_z,
            'current_theta': self.current_theta,
            'is_illumination_on': self.is_illumination_on,
            'dx': self.dx,
            'dy': self.dy,
            'dz': self.dz,
            'BF_intensity_exposure': self.BF_intensity_exposure,
            'F405_intensity_exposure': self.F405_intensity_exposure,
            'F488_intensity_exposure': self.F488_intensity_exposure,
            'F561_intensity_exposure': self.F561_intensity_exposure,
            'F638_intensity_exposure': self.F638_intensity_exposure,
            'F730_intensity_exposure': self.F730_intensity_exposure,
        }
        self.authorized_emails = self.load_authorized_emails()
        logger.info(f"Authorized emails: {self.authorized_emails}")
        self.snapshot_manager = None  # Will be initialized after artifact_manager in setup()
        self.server_url =  "http://192.168.2.1:9527" if is_local else "https://hypha.aicell.io/"
        self.server = None
        self.service_id = os.environ.get("MICROSCOPE_SERVICE_ID")
        self.setup_task = None  # Track the setup task

        # WebRTC related attributes
        self.video_track = None
        self.webrtc_service_id = None
        self.is_streaming = False
        self.video_contrast_min = 0
        self.video_contrast_max = None
        self.metadata_data_channel = None  # WebRTC data channel for metadata

        # Video buffering attributes
        self.video_buffer = VideoBuffer(max_size=5)
        self.frame_acquisition_task = None
        self.frame_acquisition_running = False
        self.buffer_fps = 5  # Background frame acquisition FPS
        self.last_parameters_update = 0
        self.parameters_update_interval = 1.0  # Update parameters every 1 second

        # Adjustable frame size attributes - replaces hardcoded 750x750
        self.buffer_frame_width = 750  # Current buffer frame width
        self.buffer_frame_height = 750  # Current buffer frame height
        self.default_frame_width = 750  # Default frame size
        self.default_frame_height = 750

        # Auto-stop video buffering attributes
        self.last_video_request_time = None
        self.video_idle_timeout = 1  # Increase to 1 seconds to prevent rapid cycling
        self.video_idle_check_task = None
        self.webrtc_connected = False
        self.buffering_start_time = None
        self.min_buffering_duration = 1.0  # Minimum time to keep buffering active

        # Scanning control attributes
        self.scanning_in_progress = False  # Flag to prevent video buffering during scans

        # Unified scan state tracking (single scan at a time)
        self.scan_state = {
            'state': 'idle',  # idle, running, completed, failed
            'error_message': None,
            'scan_task': None,  # asyncio.Task for the running scan
            'saved_data_type': None,  # raw_images, full_zarr, quick_zarr
        }

        # Segmentation state tracking (single segmentation operation at a time)
        self.segmentation_state = {
            'state': 'idle',  # idle, running, completed, failed
            'error_message': None,
            'segmentation_task': None,  # asyncio.Task for the running segmentation
            'progress': {
                'total_wells': 0,
                'completed_wells': 0,
                'current_well': None,
                'source_channel': None,
                'source_experiment': None,
                'segmentation_experiment': None
            }
        }

        # Initialize coverage tracking if in test mode
        if os.environ.get('SQUID_TEST_MODE'):
            self.coverage_enabled = True
            print("✅ Service coverage tracking enabled")
        else:
            self.coverage_enabled = False

    def load_authorized_emails(self):
        """Load authorized user emails from environment variable.

        Returns:
            list: List of authorized email addresses, or None if no restrictions
        """
        authorized_users = os.environ.get("AUTHORIZED_USERS")

        if not authorized_users:
            logger.info("No AUTHORIZED_USERS environment variable set - allowing all authenticated users")
            return None

        try:
            # Parse the AUTHORIZED_USERS environment variable as a list of emails
            if isinstance(authorized_users, str):
                # Handle comma-separated string format (primary format)
                if ',' in authorized_users:
                    authorized_emails = [email.strip() for email in authorized_users.split(',') if email.strip()]
                else:
                    # Single email without comma
                    authorized_emails = [authorized_users.strip()] if authorized_users.strip() else []
            else:
                # If it's already a list, use it directly
                authorized_emails = authorized_users

            # Validate that we have a list of strings
            if not isinstance(authorized_emails, list):
                logger.warning("AUTHORIZED_USERS must be a list of emails - allowing all authenticated users")
                return None

            # Filter out empty strings and validate email format
            valid_emails = []
            for email in authorized_emails:
                if isinstance(email, str) and email.strip() and '@' in email:
                    valid_emails.append(email.strip())
                else:
                    logger.warning(f"Skipping invalid email format: {email}")

            if valid_emails:
                logger.info(f"Loaded {len(valid_emails)} authorized emails from AUTHORIZED_USERS")
                return valid_emails
            else:
                logger.warning("No valid emails found in AUTHORIZED_USERS - allowing all authenticated users")
                return None

        except Exception as e:
            logger.error(f"Error parsing AUTHORIZED_USERS environment variable: {e} - allowing all authenticated users")
            return None

    def check_permission(self, user):
        # Handle None or empty user context
        if self.is_simulation:
            logger.info("No user context provided in simulation mode - allowing access")
            return True

        # If no authorized emails are set, allow all authenticated users
        if self.authorized_emails is None:
            return True

        # Check if user email is in authorized list
        user_email = user.get("email")
        if not user_email:
            logger.warning("No email found in user context - denying access")
            return False

        if user_email in self.authorized_emails:
            return True
        else:
            return False

    def _is_squid_plus_microscope(self):
        """
        Determine if this is a Squid+ microscope based on configuration settings.
        Squid+ microscopes have specific features like filter wheel and objective switcher.
        """
        try:
            from squid_control.control.config import CONFIG

            # Check for Squid+ specific configuration settings
            has_filter_wheel = getattr(CONFIG, 'FILTER_CONTROLLER_ENABLE', False)
            has_objective_switcher = getattr(CONFIG, 'USE_XERYON', False)

            # If either Squid+ specific feature is enabled, it's a Squid+ microscope
            is_squid_plus = has_filter_wheel or has_objective_switcher

            if is_squid_plus:
                logger.info("🔬 Detected Squid+ microscope - Squid+ specific endpoints will be registered")
            else:
                logger.info("🔬 Detected original Squid microscope - Squid+ specific endpoints will not be registered")

            return is_squid_plus

        except Exception as e:
            logger.warning(f"Could not determine microscope type: {e} - assuming original Squid")
            return False

    async def is_service_healthy(self, context=None):
        """Check if all services are healthy"""
        try:
            microscope_svc = await self.server.get_service(self.service_id)
            if microscope_svc is None:
                raise RuntimeError("Microscope service not found")

            result = await microscope_svc.ping()
            if result != "pong":
                raise RuntimeError(f"Microscope service returned unexpected response: {result}")

            # Shorten chatbot service ID to avoid OpenAI API limits
            short_service_id = self.service_id[:20] if len(self.service_id) > 20 else self.service_id
            chatbot_id = f"sq-cb-{'simu' if self.is_simulation else 'real'}-{short_service_id}"

            chatbot_server_url = "https://chat.bioimage.io"
            try:
                chatbot_token = os.environ.get("WORKSPACE_TOKEN_CHATBOT")
                if not chatbot_token:
                    logger.warning("Chatbot token not found, skipping chatbot health check")
                else:
                    chatbot_server = await connect_to_server({
                        "client_id": f"squid-chatbot-{self.service_id}-{uuid.uuid4()}",
                        "server_url": chatbot_server_url,
                        "token": chatbot_token,
                        "ping_interval": 30
                    })
                    chatbot_svc = await asyncio.wait_for(chatbot_server.get_service(chatbot_id), 10)
                    if chatbot_svc is None:
                        raise RuntimeError("Chatbot service not found")
            except Exception as chatbot_error:
                raise RuntimeError(f"Chatbot service health check failed: {str(chatbot_error)}")

            # Check artifact manager connection if available
            if self.artifact_manager is not None:
                try:
                    # Test artifact manager connection by listing galleries
                    # Use a simple gallery listing to test the connection
                    default_gallery_id = "agent-lens/microscope-snapshots"
                    gallery_contents = await self.artifact_manager._svc.list(parent_id=default_gallery_id)
                    if gallery_contents is None:
                        logger.warning("Artifact manager health check: No gallery_contents found, but connection is working")
                    else:
                        logger.info(f"Artifact manager health check: Found {len(gallery_contents)} datasets")
                except Exception as artifact_error:
                    logger.warning(f"Artifact manager health check failed: {str(artifact_error)}")
                    # Don't raise an error for artifact manager issues as it's not critical for basic operation
            else:
                logger.info("Artifact manager not initialized, skipping health check")

            logger.info("All services are healthy")
            return {"status": "ok", "message": "All services are healthy"}
        except Exception as e:
            logger.error(f"Health check failed: {str(e)}")
            import traceback
            logger.error(traceback.format_exc())
            raise RuntimeError(f"Service health check failed: {str(e)}")

    @schema_function(skip_self=True)
    def ping(self, context=None):
        """
        Check if the microscope service is responsive.
        Returns: String 'pong' confirming service availability.
        """
        return "pong"

    @schema_function(skip_self=True)
    def move_by_distance(self, x: float=Field(1.0, description="Distance to move along X axis in millimeters (positive=right, negative=left)"), y: float=Field(1.0, description="Distance to move along Y axis in millimeters (positive=downside, negative=upside)"), z: float=Field(1.0, description="Distance to move along Z axis in millimeters (positive=up toward sample, negative=down)"), context=None):
        """
        Move the microscope stage by specified distances relative to current position.
        Returns: Dictionary with success status, movement message, initial position, and final position in millimeters.
        Notes: Movement is validated against software safety limits and will fail if target position is out of range.
        """
        try:
            # Check authentication
            if context and not self.check_permission(context.get("user", {})):
                raise Exception("User not authorized to access this service")

            is_success, x_pos, y_pos, z_pos, x_des, y_des, z_des = self.squidController.move_by_distance_limited(x, y, z)
            if is_success:
                result = f'The stage moved ({x},{y},{z})mm through x,y,z axis, from ({x_pos},{y_pos},{z_pos})mm to ({x_des},{y_des},{z_des})mm'
                return {
                    "success": True,
                    "message": result,
                    "initial_position": {"x": x_pos, "y": y_pos, "z": z_pos},
                    "final_position": {"x": x_des, "y": y_des, "z": z_des}
                }
            else:
                result = f'The stage cannot move ({x},{y},{z})mm through x,y,z axis, from ({x_pos},{y_pos},{z_pos})mm to ({x_des},{y_des},{z_des})mm because out of the range.'
                raise Exception(result)
        except Exception as e:
            logger.error(f"Failed to move by distance: {e}")
            raise e

    @schema_function(skip_self=True)
    def move_to_position(self, x:float=Field(1.0, description="Absolute X coordinate in millimeters (0 disables X movement)"), y:float=Field(1.0, description="Absolute Y coordinate in millimeters (0 disables Y movement)"), z:float=Field(1.0, description="Absolute Z coordinate in millimeters (0 disables Z movement)"), context=None):
        """
        Move the microscope stage to absolute coordinates in the stage reference frame.
        Returns: Dictionary with success status, movement message, initial position, and final position in millimeters.
        Notes: Each axis is moved sequentially (X, then Y, then Z). Movement validates against safety limits per axis.
        """
        try:
            # Check authentication
            if context and not self.check_permission(context.get("user", {})):
                raise Exception("User not authorized to access this service")

            self.get_status()
            initial_x = self.parameters['current_x']
            initial_y = self.parameters['current_y']
            initial_z = self.parameters['current_z']

            if x != 0:
                is_success, x_pos, y_pos, z_pos, x_des = self.squidController.move_x_to_limited(x)
                if not is_success:
                    raise Exception(f'The stage cannot move to position ({x},{y},{z})mm from ({initial_x},{initial_y},{initial_z})mm because out of the limit of X axis.')

            if y != 0:
                is_success, x_pos, y_pos, z_pos, y_des = self.squidController.move_y_to_limited(y)
                if not is_success:
                    raise Exception(f'X axis moved successfully, the stage is now at ({x_pos},{y_pos},{z_pos})mm. But aimed position is out of the limit of Y axis and the stage cannot move to position ({x},{y},{z})mm.')

            if z != 0:
                is_success, x_pos, y_pos, z_pos, z_des = self.squidController.move_z_to_limited(z)
                if not is_success:
                    raise Exception(f'X and Y axis moved successfully, the stage is now at ({x_pos},{y_pos},{z_pos})mm. But aimed position is out of the limit of Z axis and the stage cannot move to position ({x},{y},{z})mm.')

            return {
                "success": True,
                "message": f'The stage moved to position ({x},{y},{z})mm from ({initial_x},{initial_y},{initial_z})mm successfully.',
                "initial_position": {"x": initial_x, "y": initial_y, "z": initial_z},
                "final_position": {"x": x_pos, "y": y_pos, "z": z_pos}
            }
        except Exception as e:
            logger.error(f"Failed to move to position: {e}")
            raise e

    @schema_function(skip_self=True)
    def get_status(self, context=None):
        """
        Retrieve comprehensive microscope status including position, illumination, and scan state.
        Returns: Dictionary with stage position (x, y, z, theta in mm), illumination state, current channel, video buffering status, well location, and scan status.
        """
        try:
            # Check authentication
            if context and not self.check_permission(context.get("user", {})):
                raise Exception("User not authorized to access this service")

            current_x, current_y, current_z, current_theta = self.squidController.navigationController.update_pos(microcontroller=self.squidController.microcontroller)
            is_illumination_on = self.squidController.liveController.illumination_on
            #scan_channel = self.squidController.multipointController.selected_configurations
            # Get current well location information
            well_info = self.squidController.get_well_from_position('96')  # Default to 96-well plate

            self.parameters = {
                'current_x': current_x,
                'current_y': current_y,
                'current_z': current_z,
                'current_theta': current_theta,
                'is_illumination_on': is_illumination_on,
                'dx': self.dx,
                'dy': self.dy,
                'dz': self.dz,
                'current_channel': self.squidController.current_channel,
                'current_channel_name': self.channel_param_map[self.squidController.current_channel],
                'BF_intensity_exposure': self.BF_intensity_exposure,
                'F405_intensity_exposure': self.F405_intensity_exposure,
                'F488_intensity_exposure': self.F488_intensity_exposure,
                'F561_intensity_exposure': self.F561_intensity_exposure,
                'F638_intensity_exposure': self.F638_intensity_exposure,
                'F730_intensity_exposure': self.F730_intensity_exposure,
                'video_fps': self.buffer_fps,
                'video_buffering_active': self.frame_acquisition_running,
                'current_well_location': well_info,  # Add well location information
                # Unified scan status
                'scan_status': {
                    'state': self.scan_state['state'],
                    'saved_data_type': self.scan_state['saved_data_type'],
                    'error_message': self.scan_state['error_message']
                }
            }
            return self.parameters
        except Exception as e:
            logger.error(f"Failed to get status: {e}")
            raise e

    @schema_function(skip_self=True)
    def update_parameters_from_client(self,
                                    new_parameters: dict = Field(..., description="Dictionary of parameters to update with key-value pairs (e.g., {'BF_intensity_exposure': [28, 20], 'dx': 0.5})"),
                                    context=None):
        """
        Update microscope acquisition parameters for channels, step sizes, and illumination settings.
        Returns: Dictionary with success status, count of updated parameters, updated parameter values, and any failed parameter updates.
        Notes: Only updates parameters that exist in the current parameter set. Changes take effect immediately for subsequent acquisitions.
        """
        try:
            # Check authentication
            if context and not self.check_permission(context.get("user", {})):
                raise Exception("User not authorized to access this service")

            if not isinstance(new_parameters, dict):
                raise ValueError("new_parameters must be a dictionary")

            if not new_parameters:
                raise ValueError("new_parameters cannot be empty")

            if self.parameters is None:
                self.parameters = {}

            updated_params = {}
            failed_params = {}

            # Update only the specified keys
            for key, value in new_parameters.items():
                if key in self.parameters:
                    self.parameters[key] = value
                    updated_params[key] = value
                    logger.info(f"Updated parameter '{key}' to '{value}'")

                    # Update the corresponding instance variable if it exists
                    if hasattr(self, key):
                        setattr(self, key, value)
                    else:
                        logger.warning(f"Instance attribute '{key}' does not exist, parameter updated in config only")
                else:
                    failed_params[key] = f"Parameter '{key}' not found in available parameters"
                    logger.warning(f"Parameter '{key}' not found in available parameters")

            result = {
                "success": True,
                "message": f"Updated {len(updated_params)} parameters successfully",
                "updated_parameters": updated_params
            }

            if failed_params:
                result["failed_parameters"] = failed_params
                result["message"] += f", {len(failed_params)} parameters failed to update"

            return result

        except Exception as e:
            logger.error(f"Failed to update parameters: {e}")
            raise e

    def set_simulated_sample_data_alias(self, sample_data_alias: str="agent-lens/20250824-example-data-20250824-221822", context=None):
        """
        Configure which virtual Zarr sample dataset to use for simulation mode imaging.
        Returns: String confirmation message with the set sample alias.
        Notes: Only functional in simulation mode. Changes which Zarr-based virtual sample appears under the microscope.
        """
        self.squidController.set_simulated_sample_data_alias(sample_data_alias)
        return f"The alias of simulated sample is set to {sample_data_alias}"

    def get_simulated_sample_data_alias(self, context=None):
        """
        Query the currently active virtual sample dataset alias for simulation mode.
        Returns: String with Zarr dataset alias (format: 'workspace/dataset-id').
        Notes: Only relevant in simulation mode.
        """
        return self.squidController.get_simulated_sample_data_alias()

    async def one_new_frame(self, context=None):
        """
        Get an image from the microscope
        Returns: A numpy array with preserved bit depth
        """
        # Check authentication
        if context and not self.check_permission(context.get("user", {})):
            raise Exception("User not authorized to access this service")

        # Stop video buffering to prevent camera overload
        if self.frame_acquisition_running:
            logger.info("Stopping video buffering for one_new_frame operation to prevent camera conflicts")
            await self.stop_video_buffering()
            # Wait a moment for the buffering to fully stop
            await asyncio.sleep(0.1)

        channel = self.squidController.current_channel
        intensity, exposure_time = 50, 100  # Default values
        try:
            #update the current illumination channel and intensity
            param_name = self.channel_param_map.get(channel)
            if param_name:
                stored_params = getattr(self, param_name, None)
                if stored_params and isinstance(stored_params, list) and len(stored_params) == 2:
                    intensity, exposure_time = stored_params
                else:
                    logger.warning(f"Parameter {param_name} for channel {channel} is not properly initialized. Using defaults.")
            else:
                logger.warning(f"Unknown channel {channel} in one_new_frame. Using default intensity/exposure.")

            # Get the image from camera - snap_image() returns already cropped image by default
            # This is exactly what snap() does
            gray_img = await self.squidController.snap_image(channel, intensity, exposure_time)

            self.get_status()

            # Return the numpy array directly with preserved bit depth
            return gray_img

        except Exception as e:
            logger.error(f"Failed to get new frame: {e}")
            raise e

    async def get_video_frame(self, frame_width: int=750, frame_height: int=750, context=None):
        """
        Get compressed frame data with metadata from the microscope using video buffering
        Returns: Compressed frame data (JPEG bytes) with associated metadata including stage position and timestamp
        """
        try:
            # Check authentication
            if context and not self.check_permission(context.get("user", {})):
                raise Exception("User not authorized to access this service")

            # If scanning is in progress, return a scanning placeholder immediately
            if self.scanning_in_progress:
                logger.debug("Scanning in progress, returning scanning placeholder frame")
                placeholder = VideoFrameProcessor._create_placeholder_frame(frame_width, frame_height, "Scanning in Progress...")
                placeholder_compressed = VideoFrameProcessor.encode_frame_jpeg(placeholder, quality=85)

                # Create metadata for scanning placeholder frame
                scanning_metadata = {
                    'stage_position': {'x_mm': None, 'y_mm': None, 'z_mm': None},
                    'timestamp': time.time(),
                    'channel': None,
                    'intensity': None,
                    'exposure_time_ms': None,
                    'scanning_status': 'in_progress'
                }

                return {
                    'format': placeholder_compressed['format'],
                    'data': placeholder_compressed['data'],
                    'width': frame_width,
                    'height': frame_height,
                    'size_bytes': placeholder_compressed['size_bytes'],
                    'compression_ratio': placeholder_compressed.get('compression_ratio', 1.0),
                    'metadata': scanning_metadata
                }

            # Update last video request time for auto-stop functionality (only when not scanning)
            self.last_video_request_time = time.time()

            # Start video buffering if not already running and not scanning
            if not self.frame_acquisition_running:
                logger.info("Starting video buffering for remote video frame request")
                await self.start_video_buffering()

            # Start idle checking task if not running
            if self.video_idle_check_task is None or self.video_idle_check_task.done():
                self.video_idle_check_task = asyncio.create_task(self._monitor_video_idle())

            # Get compressed frame data and metadata from buffer
            frame_data, frame_metadata = self.video_buffer.get_frame_data()

            if frame_data is not None:
                # Check if we need to resize the frame
                # Use current buffer frame size instead of hardcoded values
                buffered_width = self.buffer_frame_width
                buffered_height = self.buffer_frame_height

                if frame_width != buffered_width or frame_height != buffered_height:
                    # Need to resize - decompress, resize, and recompress
                    decompressed_frame = VideoFrameProcessor.decode_frame_jpeg(frame_data)
                    if decompressed_frame is not None:
                        # Resize the frame to requested dimensions
                        resized_frame = cv2.resize(decompressed_frame, (frame_width, frame_height), interpolation=cv2.INTER_AREA)
                        # Recompress at requested size
                        resized_compressed = VideoFrameProcessor.encode_frame_jpeg(resized_frame, quality=85)
                        return {
                            'format': resized_compressed['format'],
                            'data': resized_compressed['data'],
                            'width': frame_width,
                            'height': frame_height,
                            'size_bytes': resized_compressed['size_bytes'],
                            'compression_ratio': resized_compressed.get('compression_ratio', 1.0),
                            'metadata': frame_metadata
                        }
                    else:
                        # Fallback to placeholder if decompression fails
                        placeholder = VideoFrameProcessor._create_placeholder_frame(frame_width, frame_height, "Frame decompression failed")
                        placeholder_compressed = VideoFrameProcessor.encode_frame_jpeg(placeholder, quality=85)
                        return {
                            'format': placeholder_compressed['format'],
                            'data': placeholder_compressed['data'],
                            'width': frame_width,
                            'height': frame_height,
                            'size_bytes': placeholder_compressed['size_bytes'],
                            'compression_ratio': placeholder_compressed.get('compression_ratio', 1.0),
                            'metadata': frame_metadata
                        }
                else:
                    # Return buffered frame directly (no resize needed)
                    return {
                        'format': frame_data['format'],
                        'data': frame_data['data'],
                        'width': frame_width,
                        'height': frame_height,
                        'size_bytes': frame_data['size_bytes'],
                        'compression_ratio': frame_data.get('compression_ratio', 1.0),
                        'metadata': frame_metadata
                    }
            else:
                # No buffered frame available, create and compress placeholder
                logger.warning("No buffered frame available")
                placeholder = VideoFrameProcessor._create_placeholder_frame(frame_width, frame_height, "No buffered frame available")
                placeholder_compressed = VideoFrameProcessor.encode_frame_jpeg(placeholder, quality=85)

                # Create metadata for placeholder frame
                placeholder_metadata = {
                    'stage_position': {'x_mm': None, 'y_mm': None, 'z_mm': None},
                    'timestamp': time.time(),
                    'channel': None,
                    'intensity': None,
                    'exposure_time_ms': None,
                    'error': 'No buffered frame available'
                }

                return {
                    'format': placeholder_compressed['format'],
                    'data': placeholder_compressed['data'],
                    'width': frame_width,
                    'height': frame_height,
                    'size_bytes': placeholder_compressed['size_bytes'],
                    'compression_ratio': placeholder_compressed.get('compression_ratio', 1.0),
                    'metadata': placeholder_metadata
                }

        except Exception as e:
            logger.error(f"Error getting video frame: {e}", exc_info=True)
            # Create error placeholder and compress it
            raise e

    def configure_video_buffer(self, buffer_fps: int = 5, buffer_size: int = 5, context=None):
        """Configure video buffering parameters for optimal streaming performance."""
        try:
            self.buffer_fps_target = max(1, min(30, buffer_fps))  # Clamp between 1-30 FPS

            # Update buffer size
            old_size = self.frame_buffer.maxlen
            self.frame_buffer = deque(maxlen=max(1, min(20, buffer_size)))  # Clamp between 1-20 frames

            logger.info(f"Video buffer configured: FPS={self.buffer_fps_target}, buffer_size={self.frame_buffer.maxlen} (was {old_size})")

            return {
                "success": True,
                "message": f"Video buffer configured with {self.buffer_fps_target} FPS target and {self.frame_buffer.maxlen} frame buffer size",
                "buffer_fps": self.buffer_fps_target,
                "buffer_size": self.frame_buffer.maxlen
            }
        except Exception as e:
            logger.error(f"Failed to configure video buffer: {e}")
            raise e




    def configure_video_idle_timeout(self, idle_timeout: float = 5.0, context=None):
        """Configure how long to wait before automatically stopping video buffering when inactive."""
        try:
            self.video_idle_timeout = max(0, idle_timeout)  # Ensure non-negative
            logger.info(f"Video idle timeout set to {self.video_idle_timeout} seconds")

            return {
                "success": True,
                "message": f"Video idle timeout configured to {self.video_idle_timeout} seconds",
                "idle_timeout": self.video_idle_timeout,
                "automatic_stop": self.video_idle_timeout > 0
            }
        except Exception as e:
            logger.error(f"Failed to configure video idle timeout: {e}")
            raise e

    async def set_video_fps(self, fps: int = 5, context=None):
        """
        Set the video acquisition frame rate for smooth streaming.
        This controls how fast the microscope acquires frames for video streaming.
        Higher FPS provides smoother video but uses more resources.
        """

        try:
            # Check authentication
            if context and not self.check_permission(context.get("user", {})):
                raise Exception("User not authorized to access this service")

            # Validate FPS range
            if not isinstance(fps, int) or fps < 1 or fps > 30:
                raise ValueError(f"Invalid FPS value: {fps}. Must be an integer between 1 and 30.")

            # Store old FPS for comparison
            old_fps = self.buffer_fps
            was_running = self.frame_acquisition_running

            # Update FPS setting
            self.buffer_fps = fps
            logger.info(f"Video FPS updated from {old_fps} to {fps}")

            # Update any active WebRTC video tracks with the new FPS
            if hasattr(self, 'video_track') and self.video_track is not None:
                self.video_track.update_fps(fps)
                logger.info("Updated WebRTC video track FPS")

            # If video buffering is currently running, restart it with new FPS
            if was_running:
                logger.info("Restarting video buffering with new FPS settings")
                await self.stop_video_buffering()
                # Brief pause to ensure clean shutdown
                await asyncio.sleep(0.2)
                await self.start_video_buffering()
                logger.info(f"Video buffering restarted with {fps} FPS")

            return {
                "success": True,
                "message": f"Video FPS successfully updated from {old_fps} to {fps} FPS",
                "old_fps": old_fps,
                "new_fps": fps,
                "buffering_restarted": was_running
            }

        except Exception as e:
            logger.error(f"Failed to set video FPS: {e}")
            raise e



    def _reset_video_activity_tracking(self):
        """Reset video activity tracking (internal method)."""
        self.last_video_request_time = None
        logger.info("Video activity tracking reset")

    async def cleanup_for_tests(self):
        """Cleanup method specifically for test environments."""
        try:
            # Stop video buffering if running
            if self.buffer_acquisition_running:
                logger.info("Stopping video buffering for test cleanup")
                await self.stop_frame_buffer_acquisition()

            # Close camera resources properly
            if hasattr(self, 'squidController') and self.squidController:
                if hasattr(self.squidController, 'camera') and self.squidController.camera:
                    camera = self.squidController.camera
                    if hasattr(camera, 'cleanup_zarr_resources_async'):
                        try:
                            await asyncio.wait_for(camera.cleanup_zarr_resources_async(), timeout=5.0)
                            logger.info("ZarrImageManager resources cleaned up")
                        except asyncio.TimeoutError:
                            logger.warning("ZarrImageManager cleanup timed out")
                        except Exception as e:
                            logger.warning(f"ZarrImageManager cleanup error: {e}")

            # Log coverage tracking status
            if hasattr(self, 'coverage_enabled') and self.coverage_enabled:
                logger.info("Service coverage tracking was active during test")
        except Exception as e:
            logger.error(f"Error during test cleanup: {e}")

    async def start_video_buffering(self, context=None):
        """Start video buffering for smooth video streaming"""
        try:
            # Check authentication
            if context and not self.check_permission(context.get("user", {})):
                raise Exception("User not authorized to access this service")

            await self._start_video_buffering_internal()
            return {"success": True, "message": "Video buffering started successfully"}
        except Exception as e:
            logger.error(f"Failed to start video buffering: {e}")
            raise e

    async def stop_video_buffering(self, context=None):
        """Manually stop video buffering to save resources."""
        try:
            # Check authentication
            if context and not self.check_permission(context.get("user", {})):
                raise Exception("User not authorized to access this service")

            if not self.frame_acquisition_running:
                return {
                    "success": True,
                    "message": "Video buffering is already stopped",
                    "was_already_stopped": True
                }

            await self._stop_video_buffering_internal()
            logger.info("Video buffering stopped manually")

            return {
                "success": True,
                "message": "Video buffering stopped successfully"
            }
        except Exception as e:
            logger.error(f"Failed to stop video buffering: {e}")
            raise e

    def get_video_buffering_status(self, context=None):
        """Get the current video buffering status"""
        try:
            # Check authentication
            if context and not self.check_permission(context.get("user", {})):
                raise Exception("User not authorized to access this service")

            buffer_size = len(self.video_buffer.buffer) if self.video_buffer else 0
            frame_age = self.video_buffer.get_frame_age() if self.video_buffer else float('inf')

            return {
                "buffering_active": self.frame_acquisition_running,
                "buffer_size": buffer_size,
                "max_buffer_size": self.video_buffer.max_size if self.video_buffer else 0,
                "frame_age_seconds": frame_age if frame_age != float('inf') else None,
                "buffer_fps": self.buffer_fps,
                "has_frames": buffer_size > 0
            }
        except Exception as e:
            logger.error(f"Failed to get video buffering status: {e}")
            return {
                "buffering_active": False,
                "buffer_size": 0,
                "max_buffer_size": 0,
                "frame_age_seconds": None,
                "buffer_fps": 0,
                "has_frames": False,
                "error": str(e)
            }

    def adjust_video_frame(self, min_val: int = 0, max_val: Optional[int] = None, context=None):
        """Adjust the contrast of the video stream by setting min and max intensity values."""
        try:
            # Check authentication
            if context and not self.check_permission(context.get("user", {})):
                raise Exception("User not authorized to access this service")

            self.video_contrast_min = min_val
            self.video_contrast_max = max_val
            logger.info(f"Video contrast adjusted: min={min_val}, max={max_val}")
            return {"success": True, "message": f"Video contrast adjusted to min={min_val}, max={max_val}."}
        except Exception as e:
            logger.error(f"Failed to adjust video frame: {e}")
            raise e

    @schema_function(skip_self=True)
    async def snap(self, exposure_time: int=Field(100, description="Camera exposure time in milliseconds (range: 1-900)"), channel: int=Field(0, description="Illumination channel: 0=Brightfield, 11=405nm, 12=488nm, 13=638nm, 14=561nm, 15=730nm"), intensity: int=Field(50, description="LED illumination intensity percentage (range: 0-100)"), context=None):
        """
        Capture a single microscope image and save it to artifact manager with public access.
        Returns: HTTP URL string pointing to the captured 2048x2048 PNG image with public read access.
        Notes: Stops video buffering during acquisition to prevent camera conflicts. Image is automatically cropped and resized. 
        Snapshots are stored in daily datasets (snapshots-{service_id}-{date}) in the artifact manager with position metadata.
        """

        # Check authentication
        if context and not self.check_permission(context.get("user", {})):
            raise Exception("User not authorized to access this service")

        # Stop video buffering to prevent camera overload
        if self.frame_acquisition_running:
            logger.info("Stopping video buffering for snap operation to prevent camera conflicts")
            await self.stop_video_buffering()
            # Wait a moment for the buffering to fully stop
            await asyncio.sleep(0.1)

        try:
            gray_img = await self.squidController.snap_image(channel, intensity, exposure_time)
            logger.info('The image is snapped')
            # Image is already uint8 from snap_image method
            # Resize the image to a standard size
            resized_img = cv2.resize(gray_img, (2048, 2048))

            # Encode the image directly to PNG without converting to BGR
            _, png_image = cv2.imencode('.png', resized_img)

            # Save using artifact manager (REQUIRED)
            if not self.snapshot_manager:
                raise Exception("Snapshot manager not available. Ensure AGENT_LENS_WORKSPACE_TOKEN is set.")

            # Get current position for metadata
            status = self.get_status()
            metadata = {
                "timestamp": time.strftime("%Y-%m-%d %H:%M:%S", time.gmtime()),
                "channel": channel,
                "intensity": intensity,
                "exposure_time": exposure_time,
                "position_x": status.get("current_x"),
                "position_y": status.get("current_y"),
                "position_z": status.get("current_z"),
                "microscope_service_id": self.service_id
            }

            # Save using artifact manager
            data_url = await self.snapshot_manager.save_snapshot(
                microscope_service_id=self.service_id,
                image_bytes=png_image.tobytes(),
                metadata=metadata
            )
            logger.info(f'The image is snapped and saved to artifact manager as {data_url}')

            # Update the current illumination channel and intensity
            self.squidController.current_channel = channel
            param_name = self.channel_param_map.get(channel)
            if param_name:
                setattr(self, param_name, [intensity, exposure_time])
            else:
                logger.warning(f"Unknown channel {channel} in snap, parameters not updated for intensity/exposure attributes.")

            return data_url
        except Exception as e:
            logger.error(f"Failed to snap image: {e}")
            raise e

    @schema_function(skip_self=True)
    def turn_on_illumination(self, context=None):
        """
        Turn on the microscope illumination using the currently set channel and intensity.
        Returns: String confirmation message that brightfield illumination is on.
        """
        try:
            # Check authentication
            if context and not self.check_permission(context.get("user", {})):
                raise Exception("User not authorized to access this service")

            self.squidController.liveController.turn_on_illumination()
            logger.info('Bright field illumination turned on.')
            return 'Bright field illumination turned on.'
        except Exception as e:
            logger.error(f"Failed to open illumination: {e}")
            raise e

    @schema_function(skip_self=True)
    def turn_off_illumination(self, context=None):
        """
        Turn off all microscope illumination sources.
        Returns: String confirmation message that illumination is off.
        """
        try:
            # Check authentication
            if context and not self.check_permission(context.get("user", {})):
                raise Exception("User not authorized to access this service")

            self.squidController.liveController.turn_off_illumination()
            logger.info('Illumination turned off.')
            return 'Illumination turned off.'
        except Exception as e:
            logger.error(f"Failed to close illumination: {e}")
            raise e

    async def scan_plate_save_raw_images(self, well_plate_type: str = "96", illumination_settings: List[dict] = None, do_contrast_autofocus: bool = False, do_reflection_af: bool = True, wells_to_scan: List[str] = None, Nx: int = 3, Ny: int = 3, dx: float = 0.8, dy: float = 0.8, action_ID: str = 'testPlateScan', context=None):
        """
        
        Scan the well plate according to the specified wells with custom illumination settings
        
        Args:
            well_plate_type: Type of well plate ('96', '384', etc.)
            illumination_settings: List of dictionaries with illumination settings
            do_contrast_autofocus: Whether to perform contrast-based autofocus
            do_reflection_af: Whether to perform reflection-based autofocus
            wells_to_scan: List of wells to scan (e.g., ['A1', 'B2', 'C3'])
            Nx: Number of X positions per well
            Ny: Number of Y positions per well
            dx: Distance between X positions in mm
            dy: Distance between Y positions in mm
            action_ID: Identifier for this scan
            
        Returns: The message of the action
        """
        logger.warning("DEPRECATED: scan_plate_save_raw_images is deprecated and will be removed in a future release. Use scan_start() with saved_data_type='raw_images' instead.")
        try:
            # Check authentication
            if context and not self.check_permission(context.get("user", {})):
                raise Exception("User not authorized to access this service")

            if illumination_settings is None:
                logger.warning("No illumination settings provided, using default settings")
                illumination_settings = [
                    {'channel': 'BF LED matrix full', 'intensity': 28.0, 'exposure_time': 20.0},
                    {'channel': 'Fluorescence 488 nm Ex', 'intensity': 27.0, 'exposure_time': 60.0},
                    {'channel': 'Fluorescence 561 nm Ex', 'intensity': 98.0, 'exposure_time': 100.0},
                ]

            if wells_to_scan is None:
                wells_to_scan = ['A1']

            # Check if video buffering is active and stop it during scanning
            video_buffering_was_active = self.frame_acquisition_running
            if video_buffering_was_active:
                logger.info("Video buffering is active, stopping it temporarily during well plate scanning")
                await self.stop_video_buffering()
                # Wait additional time to ensure camera fully settles after stopping video buffering
                logger.info("Waiting for camera to settle after stopping video buffering...")
                await asyncio.sleep(0.5)

            # Set scanning flag to prevent automatic video buffering restart during scan
            self.scanning_in_progress = True

            logger.info("Start scanning well plate with custom illumination settings")

            # Run the blocking plate_scan operation in a separate thread executor
            # This prevents the asyncio event loop from being blocked during long scans
            await asyncio.get_event_loop().run_in_executor(
                None,  # Use default ThreadPoolExecutor
                self.squidController.plate_scan,
                well_plate_type,
                illumination_settings,
                do_contrast_autofocus,
                do_reflection_af,
                wells_to_scan,
                Nx,
                Ny,
                dx,
                dy,
                action_ID
            )

            logger.info("Well plate scanning completed")
            return "Well plate scanning completed"
        except Exception as e:
            logger.error(f"Failed to scan well plate: {e}")
            raise e
        finally:
            # Always reset the scanning flag, regardless of success or failure
            self.scanning_in_progress = False
            logger.info("Well plate scanning completed, video buffering auto-start is now re-enabled")

    @schema_function(skip_self=True)
    def set_illumination(self, channel: int=Field(0, description="Illumination channel: 0=Brightfield, 11=405nm, 12=488nm, 13=638nm, 14=561nm, 15=730nm"), intensity: int=Field(50, description="LED illumination intensity percentage (range: 0-100)"), context=None):
        """
        Configure illumination channel and intensity for the microscope.
        Returns: String confirmation message with the channel number and set intensity.
        Notes: If illumination is already on, it will be toggled off then back on with new settings.
        """
        try:
            # Check authentication
            if context and not self.check_permission(context.get("user", {})):
                raise Exception("User not authorized to access this service")

            # if light is on, turn it off first
            if self.squidController.liveController.illumination_on:
                self.squidController.liveController.turn_off_illumination()
                time.sleep(0.005)
                self.squidController.liveController.set_illumination(channel, intensity)
                self.squidController.liveController.turn_on_illumination()
                time.sleep(0.005)
            else:
                self.squidController.liveController.set_illumination(channel, intensity)
                time.sleep(0.005)

            param_name = self.channel_param_map.get(channel)
            self.squidController.current_channel = channel
            if param_name:
                current_params = getattr(self, param_name, [intensity, 100]) # Default exposure if not found
                if not (isinstance(current_params, list) and len(current_params) == 2):
                    logger.warning(f"Parameter {param_name} for channel {channel} was not a list of two items. Resetting with default exposure.")
                    current_params = [intensity, 100] # Default exposure
                setattr(self, param_name, [intensity, current_params[1]])
            else:
                logger.warning(f"Unknown channel {channel} in set_illumination, parameters not updated for intensity attributes.")

            logger.info(f'The intensity of the channel {channel} illumination is set to {intensity}.')
            return f'The intensity of the channel {channel} illumination is set to {intensity}.'
        except Exception as e:
            logger.error(f"Failed to set illumination: {e}")
            raise e

    @schema_function(skip_self=True)
    def set_camera_exposure(self, channel: int=Field(..., description="Illumination channel to associate with this exposure: 0=Brightfield, 11=405nm, 12=488nm, 13=638nm, 14=561nm, 15=730nm"), exposure_time: int=Field(..., description="Camera exposure time in milliseconds (range: 1-900)"), context=None):
        """
        Configure camera exposure time for a specific illumination channel.
        Returns: String confirmation message with the set exposure time.
        Notes: Updates internal parameter storage for the specified channel. Changes apply to future acquisitions.
        """
        try:
            # Check authentication
            if context and not self.check_permission(context.get("user", {})):
                raise Exception("User not authorized to access this service")

            self.squidController.camera.set_exposure_time(exposure_time)

            param_name = self.channel_param_map.get(channel)
            self.squidController.current_channel = channel
            if param_name:
                current_params = getattr(self, param_name, [50, exposure_time]) # Default intensity if not found
                if not (isinstance(current_params, list) and len(current_params) == 2):
                    logger.warning(f"Parameter {param_name} for channel {channel} was not a list of two items. Resetting with default intensity.")
                    current_params = [50, exposure_time] # Default intensity
                setattr(self, param_name, [current_params[0], exposure_time])
            else:
                logger.warning(f"Unknown channel {channel} in set_camera_exposure, parameters not updated for exposure attributes.")

            logger.info(f'The exposure time of the camera is set to {exposure_time}.')
            return f'The exposure time of the camera is set to {exposure_time}.'
        except Exception as e:
            logger.error(f"Failed to set camera exposure: {e}")
            raise e

    @schema_function(skip_self=True)
    def stop_scan(self, context=None):
        """
        Abort the currently running well plate scan operation.
        Returns: String confirmation message that scanning has stopped.
        Notes: Deprecated - use scan_cancel() for unified scan operations instead.
        """
        try:
            # Check authentication
            if context and not self.check_permission(context.get("user", {})):
                raise Exception("User not authorized to access this service")

            self.squidController.liveController.stop_live()
            self.multipointController.abort_acqusition_requested=True
            logger.info("Stop scanning well plate")
            return "Stop scanning well plate"
        except Exception as e:
            logger.error(f"Failed to stop scan: {e}")
            raise e

    @schema_function(skip_self=True)
    async def home_stage(self, context=None):
        """
        Execute homing sequence to move stage to hardware home/zero position on all axes.
        Returns: String confirmation message that stage has moved to home position in Z, Y, and X axes.
        Notes: Runs in background thread to prevent event loop blocking. Stage moves sequentially in Z, Y, X order for safety.
        """
        try:
            # Check authentication
            if context and not self.check_permission(context.get("user", {})):
                raise Exception("User not authorized to access this service")

            # Run the blocking home_stage operation in a separate thread executor
            # This prevents the asyncio event loop from being blocked during homing
            await asyncio.get_event_loop().run_in_executor(
                None,  # Use default ThreadPoolExecutor
                self.squidController.home_stage
            )
            logger.info('The stage moved to home position in z, y, and x axis')
            return 'The stage moved to home position in z, y, and x axis'
        except Exception as e:
            logger.error(f"Failed to home stage: {e}")
            raise e

    @schema_function(skip_self=True)
    async def return_stage(self, context=None):
        """
        Move the stage to the configured initial imaging position.
        Returns: String confirmation message that stage has moved to the initial position.
        Notes: Runs in background thread to prevent event loop blocking. Initial position is defined in configuration.
        """

        try:
            # Check authentication
            if context and not self.check_permission(context.get("user", {})):
                raise Exception("User not authorized to access this service")

            # Run the blocking return_stage operation in a separate thread executor
            # This prevents the asyncio event loop from being blocked during stage movement
            await asyncio.get_event_loop().run_in_executor(
                None,  # Use default ThreadPoolExecutor
                self.squidController.return_stage
            )
            logger.info('The stage moved to the initial position')
            return 'The stage moved to the initial position'
        except Exception as e:
            logger.error(f"Failed to return stage: {e}")
            raise e

    @schema_function(skip_self=True)
    async def move_to_loading_position(self, context=None):
        """
        Move the stage to the slide loading position for safe sample insertion/removal.
        Returns: String confirmation message that stage has moved to loading position.
        Notes: Runs in background thread to prevent event loop blocking. Loading position provides clearance for manual sample handling.
        """

        try:
            # Check authentication
            if context and not self.check_permission(context.get("user", {})):
                raise Exception("User not authorized to access this service")

            # Run the blocking move_to_slide_loading_position operation in a separate thread executor
            # This prevents the asyncio event loop from being blocked during stage movement
            await asyncio.get_event_loop().run_in_executor(
                None,  # Use default ThreadPoolExecutor
                self.squidController.slidePositionController.move_to_slide_loading_position
            )
            logger.info('The stage moved to loading position')
            return 'The stage moved to loading position'
        except Exception as e:
            logger.error(f"Failed to move to loading position: {e}")
            raise e

    @schema_function(skip_self=True)
    async def contrast_autofocus(self, context=None):
        """
        Perform contrast-based autofocus by analyzing image sharpness across Z positions.
        Returns: String confirmation message that camera is auto-focused.
        Notes: Scans through Z range, calculates focus metrics, and moves to optimal position. Best for samples with visible features.
        """

        try:
            # Check authentication
            if context and not self.check_permission(context.get("user", {})):
                raise Exception("User not authorized to access this service")

            await self.squidController.contrast_autofocus()
            logger.info('The camera is auto-focused')
            return 'The camera is auto-focused'
        except Exception as e:
            logger.error(f"Failed to auto focus: {e}")
            raise e

    @schema_function(skip_self=True)
    async def reflection_autofocus(self, context=None):
        """
        Perform reflection-based (laser) autofocus using IR laser reflection from sample surface.
        Returns: String confirmation message that camera is auto-focused.
        Notes: Fast and accurate focus method using laser displacement sensor. Requires prior reference setting. Best for flat samples.
        """

        try:
            # Check authentication
            if context and not self.check_permission(context.get("user", {})):
                raise Exception("User not authorized to access this service")

            await self.squidController.reflection_autofocus()
            logger.info('The camera is auto-focused')
            return 'The camera is auto-focused'
        except Exception as e:
            logger.error(f"Failed to do laser autofocus: {e}")
            raise e

    @schema_function(skip_self=True)
    async def autofocus_set_reflection_reference(self, context=None):
        """
        Calibrate the reflection autofocus system by setting current Z position as focus reference.
        Returns: String confirmation message that laser reference is set.
        Notes: Must be called at a focused position before using reflection_autofocus(). Reference is maintained until next calibration.
        """

        try:
            # Check authentication
            if context and not self.check_permission(context.get("user", {})):
                raise Exception("User not authorized to access this service")

            if self.is_simulation:
                pass
            else:
                # Run the potentially blocking set_reference operation in a separate thread executor
                # This prevents the asyncio event loop from being blocked during laser reference setting
                await asyncio.get_event_loop().run_in_executor(
                    None,  # Use default ThreadPoolExecutor
                    self.squidController.laserAutofocusController.set_reference
                )
            logger.info('The laser reference is set')
            return 'The laser reference is set'
        except Exception as e:
            logger.error(f"Failed to set laser reference: {e}")
            raise e

    @schema_function(skip_self=True)
    async def navigate_to_well(self, row: str=Field('A', description="Well row letter (e.g., 'A', 'B', 'C', ... 'H' for 96-well)"), col: int=Field(1, description="Well column number (e.g., 1-12 for 96-well)"), well_plate_type: str=Field('96', description="Well plate format: '6', '12', '24', '96', or '384'"), context=None):
        """
        Navigate the stage to the center of a specific well in the well plate.
        Returns: String confirmation message with the well position (e.g., 'The stage moved to well position (A,1)').
        Notes: Runs in background thread. Well coordinates are automatically calculated based on standard plate dimensions.
        """

        try:
            # Check authentication
            if context and not self.check_permission(context.get("user", {})):
                raise Exception("User not authorized to access this service")

            if well_plate_type is None:
                well_plate_type = '96'
            # Run the blocking move_to_well operation in a separate thread executor
            # This prevents the asyncio event loop from being blocked during stage movement
            await asyncio.get_event_loop().run_in_executor(
                None,  # Use default ThreadPoolExecutor
                self.squidController.move_to_well,
                row,
                col,
                well_plate_type
            )
            logger.info(f'The stage moved to well position ({row},{col})')
            return f'The stage moved to well position ({row},{col})'
        except Exception as e:
            logger.error(f"Failed to navigate to well: {e}")
            raise e

    def get_chatbot_url(self, context=None):
        """
        Get the URL of the chatbot service.
        Returns: A URL string
        """

        try:
            # Check authentication
            if context and not self.check_permission(context.get("user", {})):
                raise Exception("User not authorized to access this service")

            logger.info(f"chatbot_service_url: {self.chatbot_service_url}")
            return self.chatbot_service_url
        except Exception as e:
            logger.error(f"Failed to get chatbot URL: {e}")
            raise e

    async def fetch_ice_servers(self):
        """Fetch ICE servers from the coturn service"""
        try:
            async with aiohttp.ClientSession() as session:
                async with session.get('https://ai.imjoy.io/public/services/coturn/get_rtc_ice_servers') as response:
                    if response.status == 200:
                        ice_servers = await response.json()
                        logger.info("Successfully fetched ICE servers")
                        return ice_servers
                    else:
                        logger.warning(f"Failed to fetch ICE servers, status: {response.status}")
                        return None
        except Exception as e:
            logger.error(f"Error fetching ICE servers: {e}")
            return None

    class MoveByDistanceInput(BaseModel):
        """Move the stage by a distance in x, y, z axis."""
        x: float = Field(0, description="Move the stage along X axis")
        y: float = Field(0, description="Move the stage along Y axis")
        z: float = Field(0, description="Move the stage along Z axis")

    class MoveToPositionInput(BaseModel):
        """Move the stage to a position in x, y, z axis."""
        x: Optional[float] = Field(None, description="Move the stage to the X coordinate")
        y: Optional[float] = Field(None, description="Move the stage to the Y coordinate")
        z: float = Field(3.35, description="Move the stage to the Z coordinate")

    class SetSimulatedSampleDataAliasInput(BaseModel):
        """Set the alias of simulated sample"""
        sample_data_alias: str = Field("agent-lens/20250824-example-data-20250824-221822", description="The alias of the sample data")

    class AutoFocusInput(BaseModel):
        """Reflection based autofocus."""
        N: int = Field(10, description="Number of discrete focus positions")
        delta_Z: float = Field(1.524, description="Step size in the Z-axis in micrometers")

    class SnapImageInput(BaseModel):
        """Snap an image from the camera, and display it in the chatbot."""
        exposure: int = Field(..., description="Exposure time in milliseconds")
        channel: int = Field(..., description="Light source (e.g., 0 for Bright Field, Fluorescence channels: 11 for 405 nm, 12 for 488 nm, 13 for 638nm, 14 for 561 nm, 15 for 730 nm)")
        intensity: int = Field(..., description="Intensity of the illumination source")

    class InspectToolInput(BaseModel):
        """Inspect the images with GPT4-o's vision model."""
        images: List[dict] = Field(..., description="A list of images to be inspected, each with a 'http_url' and 'title'")
        query: str = Field(..., description="User query about the image")
        context_description: str = Field(..., description="Context for the visual inspection task, inspect images taken from the microscope")

    class NavigateToWellInput(BaseModel):
        """Navigate to a well position in the well plate."""
        row: str = Field(..., description="Row number of the well position (e.g., 'A')")
        col: int = Field(..., description="Column number of the well position")
        well_plate_type: str = Field('96', description="Type of the well plate (e.g., '6', '12', '24', '96', '384')")

    class MoveToLoadingPositionInput(BaseModel):
        """Move the stage to the loading position."""

    class SetIlluminationInput(BaseModel):
        """Set the intensity of light source."""
        channel: int = Field(..., description="Light source (e.g., 0 for Bright Field, Fluorescence channels: 11 for 405 nm, 12 for 488 nm, 13 for 638nm, 14 for 561 nm, 15 for 730 nm)")
        intensity: int = Field(..., description="Intensity of the illumination source")

    class SetCameraExposureInput(BaseModel):
        """Set the exposure time of the camera."""
        channel: int = Field(..., description="Light source (e.g., 0 for Bright Field, Fluorescence channels: 11 for 405 nm, 12 for 488 nm, 13 for 638nm, 14 for 561 nm, 15 for 730 nm)")
        exposure_time: int = Field(..., description="Exposure time in milliseconds")

    class DoLaserAutofocusInput(BaseModel):
        """Do reflection-based autofocus."""

    class SetLaserReferenceInput(BaseModel):
        """Set the reference of the laser."""

    class GetStatusInput(BaseModel):
        """Get the current status of the microscope."""

    class HomeStageInput(BaseModel):
        """Home the stage in z, y, and x axis."""

    class ReturnStageInput(BaseModel):
        """Return the stage to the initial position."""

    class ImageInfo(BaseModel):
        """Image information."""
        url: str = Field(..., description="The URL of the image.")
        title: Optional[str] = Field(None, description="The title of the image.")

    class GetCurrentWellLocationInput(BaseModel):
        """Get the current well location based on the stage position."""
        well_plate_type: str = Field('96', description="Type of the well plate (e.g., '6', '12', '24', '96', '384')")

    class GetMicroscopeConfigurationInput(BaseModel):
        """Get microscope configuration information in JSON format."""
        config_section: str = Field('all', description="Configuration section to retrieve ('all', 'camera', 'stage', 'illumination', 'acquisition', 'limits', 'hardware', 'wellplate', 'optics', 'autofocus')")
        include_defaults: bool = Field(True, description="Whether to include default values from config.py")

    class SetStageVelocityInput(BaseModel):
        """Set the maximum velocity for X and Y stage axes."""
        velocity_x_mm_per_s: Optional[float] = Field(None, description="Maximum velocity for X axis in mm/s (default: uses configuration value)")
        velocity_y_mm_per_s: Optional[float] = Field(None, description="Maximum velocity for Y axis in mm/s (default: uses configuration value)")

    # ===== Squid+ Specific Input Models =====

    class SetFilterWheelPositionInput(BaseModel):
        """Set filter wheel to a specific position."""
        position: int = Field(..., description="Filter position (range: 1-8)", ge=1, le=8)

    class SwitchObjectiveInput(BaseModel):
        """Switch to a specific objective."""
        objective_name: str = Field(..., description="Objective name (e.g., '4x', '20x')")
        move_z: bool = Field(True, description="Whether to adjust Z stage for objective change")

    class GetFilterWheelPositionInput(BaseModel):
        """Get current filter wheel position."""

    class NextFilterPositionInput(BaseModel):
        """Move to next filter position."""

    class PreviousFilterPositionInput(BaseModel):
        """Move to previous filter position."""

    class GetCurrentObjectiveInput(BaseModel):
        """Get current objective name and position."""

    class GetAvailableObjectivesInput(BaseModel):
        """Get available objectives and their positions."""

    @schema_function(skip_self=True)
    async def inspect_tool(self, images: List[dict]=Field(..., description="A list of images to be inspected, each dictionary must contain 'http_url' (required) and optionally 'title' (optional)"), query: str=Field(..., description="User query about the images for GPT-4 vision model analysis"), context_description: str=Field(..., description="Context description for the visual inspection task, typically describing that images are taken from the microscope"), context=None):
        """
        Inspect images using GPT-4's vision model (GPT-4o) for analysis and description.
        Returns: String response from the vision model containing image analysis based on the query.
        Notes: All image URLs must be HTTP/HTTPS accessible. The method validates URLs and processes images through the GPT-4 vision API.
        """
        try:
            # Check authentication
            if context and not self.check_permission(context.get("user", {})):
                raise Exception("User not authorized to access this service")

            image_infos = [
                self.ImageInfo(url=image_dict['http_url'], title=image_dict.get('title'))
                for image_dict in images
            ]
            for image_info_obj in image_infos:
                if not image_info_obj.url.startswith("http"):
                    raise ValueError("Image URL must start with http or https.")

            logger.info(f"Inspecting {len(image_infos)} image(s) with GPT-4 vision model. Query: {query[:100]}")
            response = await aask(image_infos, [context_description, query])
            logger.info("Image inspection completed successfully")
            return response
        except Exception as e:
            logger.error(f"Failed to inspect images: {e}")
            raise e

    def move_by_distance_schema(self, config: MoveByDistanceInput, context=None):
        self.get_status()
        x_pos = self.parameters['current_x']
        y_pos = self.parameters['current_y']
        z_pos = self.parameters['current_z']
        result = self.move_by_distance(config.x, config.y, config.z, context)
        return result['message']

    def move_to_position_schema(self, config: MoveToPositionInput, context=None):
        self.get_status()
        x_pos = self.parameters['current_x']
        y_pos = self.parameters['current_y']
        z_pos = self.parameters['current_z']
        x = config.x if config.x is not None else 0
        y = config.y if config.y is not None else 0
        z = config.z if config.z is not None else 0
        result = self.move_to_position(x, y, z, context)
        return result['message']

    async def contrast_autofocus_schema(self, config: AutoFocusInput, context=None):
        await self.contrast_autofocus(context)
        return "Auto-focus completed."

    async def snap_image_schema(self, config: SnapImageInput, context=None):
        image_url = await self.snap(config.exposure, config.channel, config.intensity, context)
        return f"![Image]({image_url})"

    async def navigate_to_well_schema(self, config: NavigateToWellInput, context=None):
        await self.navigate_to_well(config.row, config.col, config.well_plate_type, context)
        return f'The stage moved to well position ({config.row},{config.col})'

    async def inspect_tool_schema(self, config: InspectToolInput, context=None):
        response = await self.inspect_tool(config.images, config.query, config.context_description)
        return {"result": response}

    async def home_stage_schema(self, context=None):
        response = await self.home_stage(context)
        return {"result": response}

    async def return_stage_schema(self, context=None):
        response = await self.return_stage(context)
        return {"result": response}

    async def move_to_loading_position_schema(self, config: MoveToLoadingPositionInput, context=None):
        """Move the stage to the loading position with schema validation."""
        response = await self.MoveToLoadingPositionInput(context)
        return {"result": response}

    def set_illumination_schema(self, config: SetIlluminationInput, context=None):
        response = self.set_illumination(config.channel, config.intensity, context)
        return {"result": response}

    def set_camera_exposure_schema(self, config: SetCameraExposureInput, context=None):
        response = self.set_camera_exposure(config.channel, config.exposure_time, context)
        return {"result": response}

    async def reflection_autofocus_schema(self, context=None):
        response = await self.reflection_autofocus(context)
        return {"result": response}

    async def autofocus_set_reflection_reference_schema(self, context=None):
        response = await self.autofocus_set_reflection_reference(context)
        return {"result": response}

    def get_status_schema(self, context=None):
        response = self.get_status(context)
        return {"result": response}

    def get_current_well_location_schema(self, config: GetCurrentWellLocationInput, context=None):
        response = self.get_current_well_location(config.well_plate_type, context)
        return {"result": response}

    def get_microscope_configuration_schema(self, config: GetMicroscopeConfigurationInput, context=None):
        response = self.get_microscope_configuration(config.config_section, config.include_defaults, context)
        return {"result": response}

    def get_schema(self, context=None):
        schema = {
            "move_by_distance": self.MoveByDistanceInput.model_json_schema(),
            "move_to_position": self.MoveToPositionInput.model_json_schema(),
            "home_stage": self.HomeStageInput.model_json_schema(),
            "return_stage": self.ReturnStageInput.model_json_schema(),
            "contrast_autofocus": self.AutoFocusInput.model_json_schema(),
            "snap_image": self.SnapImageInput.model_json_schema(),
            "inspect_tool": self.InspectToolInput.model_json_schema(),
            "load_position": self.MoveToLoadingPositionInput.model_json_schema(),
            "navigate_to_well": self.NavigateToWellInput.model_json_schema(),
            "set_illumination": self.SetIlluminationInput.model_json_schema(),
            "set_camera_exposure": self.SetCameraExposureInput.model_json_schema(),
            "reflection_autofocus": self.DoLaserAutofocusInput.model_json_schema(),
            "autofocus_set_reflection_reference": self.SetLaserReferenceInput.model_json_schema(),
            "get_status": self.GetStatusInput.model_json_schema(),
            "get_current_well_location": self.GetCurrentWellLocationInput.model_json_schema(),
            "get_microscope_configuration": self.GetMicroscopeConfigurationInput.model_json_schema(),
            "set_stage_velocity": self.SetStageVelocityInput.model_json_schema(),
        }

        # Add Squid+ specific schemas if this is a Squid+ microscope
        if self.is_squid_plus:
            squid_plus_schemas = {
                "set_filter_wheel_position": self.SetFilterWheelPositionInput.model_json_schema(),
                "get_filter_wheel_position": self.GetFilterWheelPositionInput.model_json_schema(),
                "next_filter_position": self.NextFilterPositionInput.model_json_schema(),
                "previous_filter_position": self.PreviousFilterPositionInput.model_json_schema(),
                "switch_objective": self.SwitchObjectiveInput.model_json_schema(),
                "get_current_objective": self.GetCurrentObjectiveInput.model_json_schema(),
                "get_available_objectives": self.GetAvailableObjectivesInput.model_json_schema(),
            }
            schema.update(squid_plus_schemas)

        return schema

    async def start_hypha_service(self, server, service_id, run_in_executor=None):
        self.server = server
        self.service_id = service_id

        # Default to True for production, False for tests (identified by "test" in service_id)
        if run_in_executor is None:
            run_in_executor = "test" not in service_id.lower()

        # Build the service configuration
        # Always require context for proper authentication and schema generation
        visibility = "public" if self.is_simulation else "protected"
        require_context = True  # Always require context for consistent schema

        if self.is_simulation:
            logger.info("Running in simulation mode: service will be public but require context")
        else:
            logger.info("Running in production mode: service will be protected and require context")

        # Generate description based on simulation mode and microscope type
        if self.is_simulation:
            description = "A microscope control service for the Squid automated microscope operating in simulation mode. This service provides complete control over stage positioning, multi-channel illumination (brightfield and fluorescence), camera operations, autofocus systems, and well plate navigation. In simulation mode, the service uses virtual Zarr-based sample data to provide realistic microscope behavior without physical hardware, enabling development, testing, and demonstration of advanced microscopy workflows including automated scanning, image stitching, and multi-channel fluorescence imaging."
        elif self.is_squid_plus:
            description = "A microscope control service for the Squid+ automated microscope with advanced hardware integration. This service provides real-time control over precision stage positioning, multi-channel illumination (brightfield and fluorescence), high-resolution camera operations, dual autofocus systems (reflection and contrast-based), and automated well plate navigation. The Squid+ system includes motorized filter wheels, objective switchers, and enhanced optics for advanced microscopy applications including automated scanning, image stitching, and multi-channel fluorescence imaging with professional-grade hardware control."
        else:
            description = "A microscope control service for the Squid automated microscope with real hardware integration. This service provides real-time control over precision stage positioning, multi-channel illumination (brightfield and fluorescence), high-resolution camera operations, dual autofocus systems (reflection and contrast-based), and automated well plate navigation. The system enables advanced microscopy workflows including automated scanning, image stitching, and multi-channel fluorescence imaging with professional-grade hardware control and real-time feedback."

        service_config = {
            "name": "Microscope Control Service",
            "id": service_id,
            "description": description,
            "config": {
                "visibility": visibility,
                "require_context": require_context,  # Always require context
                "run_in_executor": run_in_executor
            },
            "type": "service",
            "ping": self.ping,
            "is_service_healthy": self.is_service_healthy,
            "move_by_distance": self.move_by_distance,
            "snap": self.snap,
            "one_new_frame": self.one_new_frame,
            "get_video_frame": self.get_video_frame,
            "turn_off_illumination": self.turn_off_illumination,
            "turn_on_illumination": self.turn_on_illumination,
            "set_illumination": self.set_illumination,
            "set_camera_exposure": self.set_camera_exposure,
            "scan_plate_save_raw_images": self.scan_plate_save_raw_images,
            "home_stage": self.home_stage,
            "return_stage": self.return_stage,
            "navigate_to_well": self.navigate_to_well,
            "move_to_position": self.move_to_position,
            "move_to_loading_position": self.move_to_loading_position,
            "set_simulated_sample_data_alias": self.set_simulated_sample_data_alias,
            "get_simulated_sample_data_alias": self.get_simulated_sample_data_alias,
            "contrast_autofocus": self.contrast_autofocus,
            "reflection_autofocus": self.reflection_autofocus,
            "autofocus_set_reflection_reference": self.autofocus_set_reflection_reference,
            "get_status": self.get_status,
            "update_parameters_from_client": self.update_parameters_from_client,
            "get_chatbot_url": self.get_chatbot_url,
            "adjust_video_frame": self.adjust_video_frame,
            "start_video_buffering": self.start_video_buffering,
            "stop_video_buffering": self.stop_video_buffering,
            "get_video_buffering_status": self.get_video_buffering_status,
            "set_video_fps": self.set_video_fps,
            "get_current_well_location": self.get_current_well_location,
            "inspect_tool": self.inspect_tool,
            "get_microscope_configuration": self.get_microscope_configuration,
            "set_stage_velocity": self.set_stage_velocity,
            # Unified Scan API
            "scan_start": self.scan_start,
            "scan_get_status": self.scan_get_status,
            "scan_cancel": self.scan_cancel,
            # Stitching functions
            "scan_region_to_zarr": self.scan_region_to_zarr,
            "quick_scan_brightfield_to_zarr": self.quick_scan_brightfield_to_zarr,
            "get_stitched_region": self.get_stitched_region,
            "get_stitched_regions_batch": self.get_stitched_regions_batch,
            # Experiment management functions (replaces zarr fileset management)
            "create_experiment": self.create_experiment,
            "list_experiments": self.list_experiments,
            "set_active_experiment": self.set_active_experiment,
            "remove_experiment": self.remove_experiment,
            "reset_experiment": self.reset_experiment,
            "get_experiment_info": self.get_experiment_info,
            #Artifact manager functions
            "upload_zarr_dataset": self.upload_zarr_dataset,
            # Offline processing functions
            "process_timelapse_offline": self.process_timelapse_offline,
            # Segmentation functions
            "segmentation_start": self.segmentation_start,
            "segmentation_get_status": self.segmentation_get_status,
            "segmentation_cancel": self.segmentation_cancel,
            "segmentation_get_polygons": self.segmentation_get_polygons,
        }

        # Conditionally register Squid+ specific endpoints
        if self.is_squid_plus:
            squid_plus_endpoints = {
                "set_filter_wheel_position": self.set_filter_wheel_position,
                "get_filter_wheel_position": self.get_filter_wheel_position,
                "next_filter_position": self.next_filter_position,
                "previous_filter_position": self.previous_filter_position,
                "switch_objective": self.switch_objective,
                "get_current_objective": self.get_current_objective,
                "get_available_objectives": self.get_available_objectives,
            }
            service_config.update(squid_plus_endpoints)
            logger.info(f"Registered {len(squid_plus_endpoints)} Squid+ specific endpoints")

        # Only register get_canvas_chunk when not in local mode
        if not self.is_local:
            service_config["get_canvas_chunk"] = self.get_canvas_chunk
            logger.info("Registered get_canvas_chunk service (remote mode)")
        else:
            logger.info("Skipped get_canvas_chunk service registration (local mode)")

        svc = await server.register_service(service_config)

        logger.info(
            f"Service (service_id={service_id}) started successfully, available at {self.server_url}{server.config.workspace}/services"
        )

        logger.info(f'You can use this service using the service id: {svc.id}')
        id = svc.id.split(":")[1]

        logger.info(f"You can also test the service via the HTTP proxy: {self.server_url}{server.config.workspace}/services/{id}")

    async def start_chatbot_service(self, server, service_id):
        chatbot_extension = {
            "_rintf": True,
            "id": service_id,
            "type": "bioimageio-chatbot-extension",
            "name": "Squid Microscope Control",
            "description": "You are an AI agent controlling microscope. Automate tasks, adjust imaging parameters, and make decisions based on live visual feedback. Solve all the problems from visual feedback; the user only wants to see good results.",
            "config": {"visibility": "public", "require_context": True},  # Always require context
            "get_schema": self.get_schema,
            "tools": {
                "move_by_distance": self.move_by_distance_schema,
                "move_to_position": self.move_to_position_schema,
                "contrast_autofocus": self.contrast_autofocus_schema,
                "snap_image": self.snap_image_schema,
                "home_stage": self.home_stage_schema,
                "return_stage": self.return_stage_schema,
                "load_position": self.move_to_loading_position_schema,
                "navigate_to_well": self.navigate_to_well_schema,
                "inspect_tool": self.inspect_tool_schema,
                "set_illumination": self.set_illumination_schema,
                "set_camera_exposure": self.set_camera_exposure_schema,
                "reflection_autofocus": self.reflection_autofocus_schema,
                "autofocus_set_reflection_reference": self.autofocus_set_reflection_reference_schema,
                "get_status": self.get_status_schema,
                "get_current_well_location": self.get_current_well_location_schema,
                "get_microscope_configuration": self.get_microscope_configuration_schema,
                "set_stage_velocity": self.set_stage_velocity_schema,
            }
        }

        # Add Squid+ specific tools if this is a Squid+ microscope
        if self.is_squid_plus:
            squid_plus_tools = {
                "set_filter_wheel_position": self.set_filter_wheel_position_schema,
                "get_filter_wheel_position": self.get_filter_wheel_position_schema,
                "next_filter_position": self.next_filter_position_schema,
                "previous_filter_position": self.previous_filter_position_schema,
                "switch_objective": self.switch_objective_schema,
                "get_current_objective": self.get_current_objective_schema,
                "get_available_objectives": self.get_available_objectives_schema,
            }
            chatbot_extension["tools"].update(squid_plus_tools)

        svc = await server.register_service(chatbot_extension)
        self.chatbot_service_url = f"https://bioimage.io/chat?server=https://chat.bioimage.io&extension={svc.id}&assistant=Skyler"
        logger.info(f"Extension service registered with id: {svc.id}, you can visit the service at:\n {self.chatbot_service_url}")

    async def start_webrtc_service(self, server, webrtc_service_id_arg):
        self.webrtc_service_id = webrtc_service_id_arg

        async def on_init(peer_connection):
            logger.info("WebRTC peer connection initialized")
            # Mark as connected when peer connection starts
            self.webrtc_connected = True

            # Create data channel for metadata transmission
            self.metadata_data_channel = peer_connection.createDataChannel("metadata", ordered=True)
            logger.info("Created metadata data channel")

            @self.metadata_data_channel.on("open")
            def on_data_channel_open():
                logger.info("Metadata data channel opened")

            @self.metadata_data_channel.on("close")
            def on_data_channel_close():
                logger.info("Metadata data channel closed")

            @self.metadata_data_channel.on("error")
            def on_data_channel_error(error):
                logger.error(f"Metadata data channel error: {error}")

            @peer_connection.on("connectionstatechange")
            async def on_connectionstatechange():
                logger.info(f"WebRTC connection state changed to: {peer_connection.connectionState}")
                if peer_connection.connectionState in ["closed", "failed", "disconnected"]:
                    # Mark as disconnected
                    self.webrtc_connected = False
                    self.metadata_data_channel = None
                    if self.video_track and self.video_track.running:
                        logger.info(f"Connection state is {peer_connection.connectionState}. Stopping video track.")
                        self.video_track.stop()
                elif peer_connection.connectionState in ["connected"]:
                    # Mark as connected
                    self.webrtc_connected = True

            @peer_connection.on("track")
            def on_track(track):
                logger.info(f"Track {track.kind} received from client")

                if self.video_track and self.video_track.running:
                    self.video_track.stop()

                self.video_track = MicroscopeVideoTrack(self)
                peer_connection.addTrack(self.video_track)
                logger.info("Added MicroscopeVideoTrack to peer connection")
                self.is_streaming = True

                # Start video buffering when WebRTC starts
                asyncio.create_task(self.start_video_buffering())

                @track.on("ended")
                def on_ended():
                    logger.info(f"Client track {track.kind} ended")
                    if self.video_track:
                        logger.info("Stopping MicroscopeVideoTrack.")
                        self.video_track.stop()  # Now synchronous
                        self.video_track = None
                    self.is_streaming = False
                    self.metadata_data_channel = None

                    # Stop video buffering when WebRTC ends
                    asyncio.create_task(self.stop_video_buffering())

        ice_servers = await self.fetch_ice_servers()
        if not ice_servers:
            logger.warning("Using fallback ICE servers")
            ice_servers = [{"urls": ["stun:stun.l.google.com:19302"]}]

        try:
            await register_rtc_service(
                server,
                service_id=self.webrtc_service_id,
                config={
                    "visibility": "public",
                    "ice_servers": ice_servers,
                    "on_init": on_init,
                },
            )
            logger.info(f"WebRTC service registered with id: {self.webrtc_service_id}")
        except Exception as e:
            logger.error(f"Failed to register WebRTC service ({self.webrtc_service_id}): {e}")
            if "Service already exists" in str(e):
                logger.info(f"WebRTC service {self.webrtc_service_id} already exists. Attempting to retrieve it.")
                try:
                    _ = await server.get_service(self.webrtc_service_id)
                    logger.info(f"Successfully retrieved existing WebRTC service: {self.webrtc_service_id}")
                except Exception as get_e:
                    logger.error(f"Failed to retrieve existing WebRTC service {self.webrtc_service_id}: {get_e}")
                    raise
            else:
                raise

    async def setup(self):

        # Determine workspace and token based on simulation mode
        if self.is_simulation and not self.is_local:
            remote_token = os.environ.get("AGENT_LENS_WORKSPACE_TOKEN")
            remote_workspace = "agent-lens"
        else:
            remote_token = os.environ.get("SQUID_WORKSPACE_TOKEN")
            remote_workspace = "squid-control"

        remote_server = await connect_to_server(
                {"client_id": f"squid-remote-server-{self.service_id}-{uuid.uuid4()}", "server_url": "https://hypha.aicell.io", "token": remote_token, "workspace": remote_workspace, "ping_interval": 30}
            )
        self.remote_server = remote_server
        if not self.service_id:
            raise ValueError("MICROSCOPE_SERVICE_ID is not set in the environment variables.")
        if self.is_local:
            token = os.environ.get("REEF_LOCAL_TOKEN")
            workspace = os.environ.get("REEF_LOCAL_WORKSPACE")
            server = await connect_to_server(
                {"client_id": f"squid-local-server-{self.service_id}-{uuid.uuid4()}", "server_url": self.server_url, "token": token, "workspace": workspace, "ping_interval": 30}
            )
        else:
            # Determine workspace and token based on simulation mode
            if self.is_simulation:
                try:
                    token = os.environ.get("AGENT_LENS_WORKSPACE_TOKEN")
                except:
                    token = await login({"server_url": self.server_url})
                workspace = "agent-lens"
            else:
                try:
                    token = os.environ.get("SQUID_WORKSPACE_TOKEN")
                except:
                    token = await login({"server_url": self.server_url})
                workspace = "squid-control"

            server = await connect_to_server(
                {"client_id": f"squid-control-server-{self.service_id}-{uuid.uuid4()}", "server_url": self.server_url, "token": token, "workspace": workspace,  "ping_interval": 30}
            )

        self.server = server

        # Setup artifact manager for dataset and snapshot upload functionality
        try:
            from .hypha_tools.artifact_manager.artifact_manager import (
                SquidArtifactManager,
            )
            self.artifact_manager = SquidArtifactManager()

            # Connect to agent-lens workspace for artifact uploads (zarr datasets + snapshots)
            artifact_token = os.environ.get("AGENT_LENS_WORKSPACE_TOKEN")
            if artifact_token:
                artifact_server = await connect_to_server({
                    "server_url": "https://hypha.aicell.io",
                    "token": artifact_token,
                    "workspace": "agent-lens",
                    "ping_interval": 30
                })
                await self.artifact_manager.connect_server(artifact_server)
                logger.info("Artifact manager initialized successfully")

                # Pass the artifact manager to the squid controller for zarr uploads
                self.squidController.zarr_artifact_manager = self.artifact_manager
                logger.info("Artifact manager passed to squid controller")
            else:
                logger.warning("AGENT_LENS_WORKSPACE_TOKEN not found, artifact upload functionality disabled")
                self.artifact_manager = None
        except Exception as e:
            logger.warning(f"Failed to initialize artifact manager: {e}")
            self.artifact_manager = None

        # Initialize snapshot manager if artifact manager is available
        if self.artifact_manager:
            try:
                self.snapshot_manager = SnapshotManager(self.artifact_manager)
                logger.info("Snapshot manager initialized successfully")
            except Exception as e:
                logger.warning(f"Failed to initialize snapshot manager: {e}")
                self.snapshot_manager = None
        else:
            self.snapshot_manager = None
            logger.warning("Snapshot manager not initialized (artifact manager unavailable)")

        if self.is_simulation:
            await self.start_hypha_service(self.server, service_id=self.service_id)
            # Shorten chatbot service ID to avoid OpenAI API limits
            short_service_id = self.service_id[:20] if len(self.service_id) > 20 else self.service_id
            chatbot_id = f"sq-cb-simu-{short_service_id}"
        else:
            await self.start_hypha_service(self.server, service_id=self.service_id)
            # Shorten chatbot service ID to avoid OpenAI API limits
            short_service_id = self.service_id[:20] if len(self.service_id) > 20 else self.service_id
            chatbot_id = f"sq-cb-real-{short_service_id}"

        chatbot_server_url = "https://chat.bioimage.io"
        try:
            chatbot_token= os.environ.get("WORKSPACE_TOKEN_CHATBOT")
        except:
            chatbot_token = await login({"server_url": chatbot_server_url})
        chatbot_server = await connect_to_server({"client_id": f"squid-chatbot-{self.service_id}-{uuid.uuid4()}", "server_url": chatbot_server_url, "token": chatbot_token,  "ping_interval": 30})
        await self.start_chatbot_service(chatbot_server, chatbot_id)
        webrtc_id = f"video-track-{self.service_id}"
        if not self.is_local: # only start webrtc service in remote mode
            await self.start_webrtc_service(self.server, webrtc_id)

    async def initialize_zarr_manager(self, camera):
        from .hypha_tools.artifact_manager.artifact_manager import ZarrImageManager

        camera.zarr_image_manager = ZarrImageManager()

        init_success = await camera.zarr_image_manager.connect(
            server_url=self.server_url
        )

        if not init_success:
            raise RuntimeError("Failed to initialize ZarrImageManager")

        if hasattr(camera, 'scale_level'):
            camera.zarr_image_manager.scale_key = f'scale{camera.scale_level}'

        logger.info("ZarrImageManager initialized successfully for health check")
        return camera.zarr_image_manager

    async def _start_video_buffering_internal(self):
        """Start the background frame acquisition task for video buffering"""
        if self.frame_acquisition_running:
            logger.info("Video buffering already running")
            return

        self.frame_acquisition_running = True
        self.buffering_start_time = time.time()
        self.frame_acquisition_task = asyncio.create_task(self._background_frame_acquisition())
        logger.info("Video buffering started")

    async def _stop_video_buffering_internal(self):
        """Stop the background frame acquisition task"""
        if not self.frame_acquisition_running:
            logger.info("Video buffering not running")
            return

        self.frame_acquisition_running = False

        # Stop idle monitoring task
        if self.video_idle_check_task and not self.video_idle_check_task.done():
            self.video_idle_check_task.cancel()
            try:
                await self.video_idle_check_task
            except asyncio.CancelledError:
                pass
            self.video_idle_check_task = None

        # Stop frame acquisition task
        if self.frame_acquisition_task:
            try:
                await asyncio.wait_for(self.frame_acquisition_task, timeout=2.0)
            except asyncio.TimeoutError:
                logger.warning("Frame acquisition task did not stop gracefully, cancelling")
                self.frame_acquisition_task.cancel()
                try:
                    await self.frame_acquisition_task
                except asyncio.CancelledError:
                    pass

        self.video_buffer.clear()
        self.last_video_request_time = None
        self.buffering_start_time = None
        logger.info("Video buffering stopped")

    async def _background_frame_acquisition(self):
        """Background task that continuously acquires frames and stores them in buffer"""
        logger.info("Background frame acquisition started")
        consecutive_failures = 0

        while self.frame_acquisition_running:
            try:
                # Control frame acquisition rate with adaptive timing
                start_time = time.time()

                # Reduce frequency if camera is struggling
                if consecutive_failures > 3:
                    current_fps = max(1, self.buffer_fps / 2)  # Halve the FPS if struggling
                    logger.warning(f"Camera struggling, reducing acquisition rate to {current_fps} FPS")
                else:
                    current_fps = self.buffer_fps

                # Get current parameters
                channel = self.squidController.current_channel
                param_name = self.channel_param_map.get(channel)
                intensity, exposure_time = 10, 10  # Default values

                if param_name:
                    stored_params = getattr(self, param_name, None)
                    if stored_params and isinstance(stored_params, list) and len(stored_params) == 2:
                        intensity, exposure_time = stored_params

                # Acquire frame
                try:
                    # LATENCY MEASUREMENT: Start timing background frame acquisition
                    T_cam_start = time.time()

                    if self.is_simulation:
                        # Use existing simulation method for video buffering
                        raw_frame = await self.squidController.get_camera_frame_simulation(
                            channel, intensity, exposure_time
                        )
                    else:
                        # For real hardware, run in executor to avoid blocking
                        raw_frame = await asyncio.get_event_loop().run_in_executor(
                            None, self.squidController.get_camera_frame, channel, intensity, exposure_time
                        )

                    # LATENCY MEASUREMENT: End timing background frame acquisition
                    T_cam_read_complete = time.time()

                    # Calculate frame acquisition time and frame size (only if frame is valid)
                    if raw_frame is not None:
                        frame_acquisition_time_ms = (T_cam_read_complete - T_cam_start) * 1000
                        frame_size_bytes = raw_frame.nbytes
                        frame_size_kb = frame_size_bytes / 1024

                        # Log timing and size information for latency analysis (less frequent to avoid spam)
                        if consecutive_failures == 0:  # Only log on successful acquisitions
                            logger.info(f"LATENCY_MEASUREMENT: Background frame acquisition took {frame_acquisition_time_ms:.2f}ms, "
                                       f"frame size: {frame_size_kb:.2f}KB, exposure_time: {exposure_time}ms, "
                                       f"channel: {channel}, intensity: {intensity}")
                    else:
                        frame_acquisition_time_ms = (T_cam_read_complete - T_cam_start) * 1000
                        logger.info(f"LATENCY_MEASUREMENT: Background frame acquisition failed after {frame_acquisition_time_ms:.2f}ms, "
                                   f"exposure_time: {exposure_time}ms, channel: {channel}, intensity: {intensity}")

                    # Check if frame acquisition was successful
                    if raw_frame is None:
                        consecutive_failures += 1
                        logger.warning(f"Camera frame acquisition returned None - camera may be overloaded (failure #{consecutive_failures})")
                        # Create placeholder frame on None return
                        placeholder_frame = VideoFrameProcessor._create_placeholder_frame(
                            self.buffer_frame_width, self.buffer_frame_height, "Camera Overloaded"
                        )
                        compressed_placeholder = VideoFrameProcessor.encode_frame_jpeg(placeholder_frame, quality=85)

                        # Calculate gray level statistics for placeholder frame
                        placeholder_gray_stats = VideoFrameProcessor._calculate_gray_level_statistics(placeholder_frame)

                        # Create placeholder metadata
                        placeholder_metadata = {
                            'stage_position': {'x_mm': None, 'y_mm': None, 'z_mm': None},
                            'timestamp': time.time(),
                            'channel': channel,
                            'intensity': intensity,
                            'exposure_time_ms': exposure_time,
                            'gray_level_stats': placeholder_gray_stats,
                            'error': 'Camera Overloaded'
                        }
                        self.video_buffer.put_frame(compressed_placeholder, placeholder_metadata)

                        # If too many failures, wait longer before next attempt
                        if consecutive_failures >= 5:
                            await asyncio.sleep(2.0)  # Wait 2 seconds before retry
                            consecutive_failures = max(0, consecutive_failures - 2)  # Gradually recover

                    else:
                        # Process frame normally and reset failure counter
                        consecutive_failures = 0

                        # LATENCY MEASUREMENT: Start timing image processing
                        T_process_start = time.time()

                        processed_frame, gray_level_stats = VideoFrameProcessor.process_raw_frame(
                            raw_frame, frame_width=self.buffer_frame_width, frame_height=self.buffer_frame_height,
                            video_contrast_min=self.video_contrast_min, video_contrast_max=self.video_contrast_max
                        )

                        # LATENCY MEASUREMENT: End timing image processing
                        T_process_complete = time.time()

                        # LATENCY MEASUREMENT: Start timing JPEG compression
                        T_compress_start = time.time()

                        # Compress frame for efficient storage and transmission
                        compressed_frame = VideoFrameProcessor.encode_frame_jpeg(processed_frame, quality=85)

                        # LATENCY MEASUREMENT: End timing JPEG compression
                        T_compress_complete = time.time()

                        # METADATA CAPTURE: Get current stage position and create metadata
                        frame_timestamp = time.time()
                        try:
                            # Update position and get current coordinates
                            self.squidController.navigationController.update_pos(microcontroller=self.squidController.microcontroller)
                            current_x = self.squidController.navigationController.x_pos_mm
                            current_y = self.squidController.navigationController.y_pos_mm
                            current_z = self.squidController.navigationController.z_pos_mm
                            print(f"current_x: {current_x}, current_y: {current_y}, current_z: {current_z}")
                            frame_metadata = {
                                'stage_position': {
                                    'x_mm': current_x,
                                    'y_mm': current_y,
                                    'z_mm': current_z
                                },
                                'timestamp': frame_timestamp,
                                'channel': channel,
                                'intensity': intensity,
                                'exposure_time_ms': exposure_time,
                                'gray_level_stats': gray_level_stats
                            }
                        except Exception as e:
                            logger.warning(f"Failed to capture stage position for metadata: {e}")
                            # Fallback metadata without stage position
                            frame_metadata = {
                                'stage_position': {
                                    'x_mm': None,
                                    'y_mm': None,
                                    'z_mm': None
                                },
                                'timestamp': frame_timestamp,
                                'channel': channel,
                                'intensity': intensity,
                                'exposure_time_ms': exposure_time,
                                'gray_level_stats': gray_level_stats
                            }

                        # Calculate timing statistics
                        processing_time_ms = (T_process_complete - T_process_start) * 1000
                        compression_time_ms = (T_compress_complete - T_compress_start) * 1000
                        total_time_ms = (T_compress_complete - T_cam_start) * 1000

                        # Log comprehensive performance statistics
                        logger.info(f"LATENCY_PROCESSING: Background frame processing took {processing_time_ms:.2f}ms, "
                                   f"compression took {compression_time_ms:.2f}ms, "
                                   f"total_time={total_time_ms:.2f}ms, "
                                   f"compression_ratio={compressed_frame['compression_ratio']:.1f}x, "
                                   f"size: {compressed_frame['original_size']//1024}KB -> {compressed_frame['size_bytes']//1024}KB")

                        # Store compressed frame with metadata in buffer
                        self.video_buffer.put_frame(compressed_frame, frame_metadata)

                except Exception as e:
                    consecutive_failures += 1
                    logger.error(f"Error in background frame acquisition: {e}")
                    # Create placeholder frame on error
                    placeholder_frame = VideoFrameProcessor._create_placeholder_frame(
                        self.buffer_frame_width, self.buffer_frame_height, f"Acquisition Error: {str(e)}"
                    )
                    compressed_placeholder = VideoFrameProcessor.encode_frame_jpeg(placeholder_frame, quality=85)

                    # Calculate gray level statistics for placeholder frame
                    placeholder_gray_stats = VideoFrameProcessor._calculate_gray_level_statistics(placeholder_frame)

                    # Create placeholder metadata for error case
                    error_metadata = {
                        'stage_position': {'x_mm': None, 'y_mm': None, 'z_mm': None},
                        'timestamp': time.time(),
                        'channel': channel if 'channel' in locals() else 0,
                        'intensity': intensity if 'intensity' in locals() else 0,
                        'exposure_time_ms': exposure_time if 'exposure_time' in locals() else 0,
                        'gray_level_stats': placeholder_gray_stats,
                        'error': f"Acquisition Error: {str(e)}"
                    }
                    self.video_buffer.put_frame(compressed_placeholder, error_metadata)

                # Control frame rate with adaptive timing
                elapsed = time.time() - start_time
                sleep_time = max(0.1, (1.0 / current_fps) - elapsed)  # Minimum 100ms between attempts
                if sleep_time > 0:
                    await asyncio.sleep(sleep_time)

            except asyncio.CancelledError:
                break
            except Exception as e:
                logger.error(f"Unexpected error in background frame acquisition: {e}")
                await asyncio.sleep(1.0)  # Wait 1 second on unexpected error

        logger.info("Background frame acquisition stopped")


    def decode_video_frame(self, frame_data):
        """
        Decode compressed video frame data back to numpy array.
        This is a public method for testing and external use.
        
        Args:
            frame_data: dict with compressed frame info from get_video_frame()
        
        Returns:
            numpy array: RGB image data
        """
        return VideoFrameProcessor.decode_frame_jpeg(frame_data)

    async def _monitor_video_idle(self):
        """Monitor video request activity and stop buffering after idle timeout"""
        while self.frame_acquisition_running:
            try:
                await asyncio.sleep(1.0)  # Check every 1 second instead of 500ms

                # Don't stop video buffering during scanning
                if self.scanning_in_progress:
                    continue

                if self.last_video_request_time is None:
                    continue

                # Check if we've been buffering for minimum duration
                if self.buffering_start_time is not None:
                    buffering_duration = time.time() - self.buffering_start_time
                    if buffering_duration < self.min_buffering_duration:
                        continue  # Don't stop yet, maintain minimum buffering time

                # Check if video has been idle too long
                idle_time = time.time() - self.last_video_request_time
                if idle_time > self.video_idle_timeout:
                    logger.info(f"Video idle for {idle_time:.1f}s (timeout: {self.video_idle_timeout}s), stopping buffering")
                    await self.stop_video_buffering()
                    break


            except asyncio.CancelledError:
                break
            except Exception as e:
                logger.error(f"Error in video idle monitoring: {e}")
                await asyncio.sleep(2.0)  # Longer sleep on error

        logger.info("Video idle monitoring stopped")

    @schema_function(skip_self=True)
    def get_current_well_location(self, well_plate_type: str=Field('96', description="Well plate format: '6', '12', '24', '96', or '384'"), context=None):
        """
        Determine which well the stage is currently positioned over based on coordinates.
        Returns: Dictionary with well row, column, well_id (e.g., 'A1'), and position_status ('in_well', 'between_wells', or 'outside_plate').
        """
        try:
            # Check authentication
            if context and not self.check_permission(context.get("user", {})):
                raise Exception("User not authorized to access this service")

            well_info = self.squidController.get_well_from_position(well_plate_type)
            logger.info(f'Current well location: {well_info["well_id"]} ({well_info["position_status"]})')
            return well_info
        except Exception as e:
            logger.error(f"Failed to get current well location: {e}")
            raise e

    @schema_function(skip_self=True)
    def configure_video_buffer_frame_size(self, frame_width: int = Field(750, description="Width of the video buffer frames"), frame_height: int = Field(750, description="Height of the video buffer frames"), context=None):
        """Configure video buffer frame size for optimal streaming performance."""
        try:
            # Check authentication
            if context and not self.check_permission(context.get("user", {})):
                raise Exception("User not authorized to access this service")

            # Validate frame size parameters
            frame_width = max(64, min(4096, frame_width))  # Clamp between 64-4096 pixels
            frame_height = max(64, min(4096, frame_height))  # Clamp between 64-4096 pixels

            old_width = self.buffer_frame_width
            old_height = self.buffer_frame_height

            # Update buffer frame size
            self.buffer_frame_width = frame_width
            self.buffer_frame_height = frame_height

            # If buffer is running and size changed, restart it to use new size
            restart_needed = (frame_width != old_width or frame_height != old_height) and self.frame_acquisition_running

            if restart_needed:
                logger.info(f"Buffer frame size changed from {old_width}x{old_height} to {frame_width}x{frame_height}, restarting buffer")
                # Clear existing buffer to remove old-sized frames
                self.video_buffer.clear()
                # Note: The frame acquisition loop will automatically use the new size for subsequent frames

            # Update WebRTC video track if it exists
            if hasattr(self, 'video_track') and self.video_track:
                self.video_track.frame_width = frame_width
                self.video_track.frame_height = frame_height
                logger.info(f"Updated WebRTC video track frame size to {frame_width}x{frame_height}")

            logger.info(f"Video buffer frame size configured: {frame_width}x{frame_height} (was {old_width}x{old_height})")

            return {
                "success": True,
                "message": f"Video buffer frame size configured to {frame_width}x{frame_height}",
                "previous_size": {"width": old_width, "height": old_height},
                "new_size": {"width": frame_width, "height": frame_height},
                "buffer_restarted": restart_needed
            }
        except Exception as e:
            logger.error(f"Failed to configure video buffer frame size: {e}")
            raise e

    @schema_function(skip_self=True)
    def get_microscope_configuration(self, config_section: str = Field("all", description="Configuration section: 'all', 'camera', 'stage', 'illumination', 'acquisition', 'limits', 'hardware', 'wellplate', 'optics', 'autofocus', or 'microscope_type'"), include_defaults: bool = Field(True, description="Include default values from config.py (True) or only user-configured values (False)"), context=None):
        """
        Retrieve microscope hardware and software configuration parameters.
        Returns: Dictionary with requested configuration section data including microscope type ('Squid' or 'Squid+'), hardware capabilities, and operational parameters.
        """
        try:
            # Check authentication
            if context and not self.check_permission(context.get("user", {})):
                raise Exception("User not authorized to access this service")

            try:
                from .control.config import get_microscope_configuration_data
            except ImportError:
                from .control.config import get_microscope_configuration_data

            # Call the configuration function from config.py
            result = get_microscope_configuration_data(
                config_section=config_section,
                include_defaults=include_defaults,
                is_simulation=self.is_simulation,
                is_local=self.is_local,
                squid_controller=self.squidController
            )

            logger.info(f"Retrieved microscope configuration for section: {config_section}")

            return result

        except Exception as e:
            logger.error(f"Failed to get microscope configuration: {e}")
            raise e

    @schema_function(skip_self=True)
    async def get_canvas_chunk(self, x_mm: float = Field(..., description="X coordinate of the stage location in millimeters"), y_mm: float = Field(..., description="Y coordinate of the stage location in millimeters"), scale_level: int = Field(1, description="Scale level for the chunk (range: 0-2, where 0 is highest resolution)"), context=None):
        """Get a canvas chunk based on microscope stage location (available only in simulation mode when not running locally)"""

        # Check if this function is available in current mode
        if self.is_local:
            raise Exception("get_canvas_chunk is not available in local mode")

        if not self.is_simulation:
            raise Exception("get_canvas_chunk is only available in simulation mode")

        try:
            # Check authentication
            if context and not self.check_permission(context.get("user", {})):
                raise Exception("User not authorized to access this service")

            logger.info(f"Getting canvas chunk at position: x={x_mm}mm, y={y_mm}mm, scale_level={scale_level}")

            # Initialize ZarrImageManager if not already initialized
            if not hasattr(self, 'zarr_image_manager') or self.zarr_image_manager is None:
                try:
                    from .hypha_tools.artifact_manager.artifact_manager import (
                        ZarrImageManager,
                    )
                except ImportError:
                    from .hypha_tools.artifact_manager.artifact_manager import (
                        ZarrImageManager,
                    )
                self.zarr_image_manager = ZarrImageManager()
                success = await self.zarr_image_manager.connect(server_url=self.server_url)
                if not success:
                    raise RuntimeError("Failed to connect to ZarrImageManager")
                logger.info("ZarrImageManager initialized for get_canvas_chunk")

            # Use the current simulated sample data alias
            dataset_id = self.get_simulated_sample_data_alias()
            channel_name = 'BF_LED_matrix_full'  # Always use brightfield channel

            # Use parameters similar to the simulation camera
            pixel_size_um = 0.333  # Default pixel size used in simulation

            # Get scale factor based on scale level
            scale_factors = {0: 1, 1: 4, 2: 16}  # scale0=1x, scale1=1/4x, scale2=1/16x
            scale_factor = scale_factors.get(scale_level, 4)  # Default to scale1

            # Convert microscope coordinates (mm) to pixel coordinates
            pixel_x = int((x_mm / pixel_size_um) * 1000 / scale_factor)
            pixel_y = int((y_mm / pixel_size_um) * 1000 / scale_factor)

            # Convert pixel coordinates to chunk coordinates
            chunk_size = 256  # Default chunk size used by ZarrImageManager
            chunk_x = pixel_x // chunk_size
            chunk_y = pixel_y // chunk_size

            logger.info(f"Converted coordinates: x={x_mm}mm, y={y_mm}mm to pixel coords: x={pixel_x}, y={pixel_y}, chunk coords: x={chunk_x}, y={chunk_y} (scale{scale_level})")

            # Get the single chunk data from ZarrImageManager
            region_data = await self.zarr_image_manager.get_region_np_data(
                dataset_id,
                channel_name,
                scale_level,
                chunk_x,  # Chunk X coordinate
                chunk_y,  # Chunk Y coordinate
                direct_region=None,  # Don't use direct_region, use chunk coordinates instead
                width=chunk_size,
                height=chunk_size
            )

            if region_data is None:
                raise Exception("Failed to retrieve chunk data from Zarr storage")

            # Convert numpy array to base64 encoded PNG for transmission
            try:
                # Ensure data is in uint8 format
                if region_data.dtype != np.uint8:
                    if region_data.dtype == np.float32 or region_data.dtype == np.float64:
                        # Normalize floating point data
                        if region_data.max() > 0:
                            region_data = (region_data / region_data.max() * 255).astype(np.uint8)
                        else:
                            region_data = np.zeros(region_data.shape, dtype=np.uint8)
                    else:
                        # For other integer types, scale appropriately
                        region_data = (region_data / region_data.max() * 255).astype(np.uint8) if region_data.max() > 0 else region_data.astype(np.uint8)

                # Convert to PIL Image and then to base64
                pil_image = Image.fromarray(region_data)
                buffer = io.BytesIO()
                pil_image.save(buffer, format="PNG")
                img_base64 = base64.b64encode(buffer.getvalue()).decode('utf-8')

                return {
                    "data": img_base64,
                    "format": "png_base64",
                    "scale_level": scale_level,
                    "stage_location": {"x_mm": x_mm, "y_mm": y_mm},
                    "chunk_coordinates": {"chunk_x": chunk_x, "chunk_y": chunk_y}
                }

            except Exception as e:
                logger.error(f"Error converting chunk data to base64: {e}")
                raise e

        except Exception as e:
            logger.error(f"Error in get_canvas_chunk: {e}")
            import traceback
            traceback.print_exc()
            raise e

    @schema_function(skip_self=True)
    def set_stage_velocity(self, velocity_x_mm_per_s: Optional[float] = Field(None, description="Maximum X axis velocity in mm/s (None uses config default)"), velocity_y_mm_per_s: Optional[float] = Field(None, description="Maximum Y axis velocity in mm/s (None uses config default)"), context=None):
        """
        Configure maximum stage movement velocities for X and Y axes.
        Returns: Dictionary with success status and current velocity settings for both axes in mm/s.
        Notes: Lower velocities increase precision but slow movement. Higher velocities enable faster navigation. Changes apply immediately.
        """
        try:
            # Check authentication
            if context and not self.check_permission(context.get("user", {})):
                raise Exception("User not authorized to access this service")

            return self.squidController.set_stage_velocity(
                velocity_x_mm_per_s=velocity_x_mm_per_s,
                velocity_y_mm_per_s=velocity_y_mm_per_s
            )
        except Exception as e:
            logger.error(f"Error setting stage velocity: {e}")
            raise e


    @schema_function(skip_self=True)
    async def upload_zarr_dataset(self,
                                experiment_name: str = Field(..., description="Name of existing experiment to upload (becomes dataset name with timestamp)"),
                                description: str = Field("", description="Optional human-readable description for the dataset"),
                                include_acquisition_settings: bool = Field(True, description="Include microscope settings (channels, pixel size, wells) as dataset metadata (True recommended)"),
                                context=None):
        """
        Upload all well canvases from an experiment as a single dataset to the artifact manager gallery.
        Returns: Dictionary with success status, experiment name, dataset name (with timestamp), uploaded wells list, total well count, total size (MB), and acquisition settings.
        Notes: Each well canvas uploads as separate zip file within one dataset. Dataset named '{experiment_name}-{date-time}'. Requires AGENT_LENS_WORKSPACE_TOKEN environment variable.
        """

        try:
            # Check authentication
            if context and not self.check_permission(context.get("user", {})):
                raise Exception("User not authorized to access this service")

            # Check if experiment manager is initialized
            if not hasattr(self.squidController, 'experiment_manager') or self.squidController.experiment_manager is None:
                raise Exception("Experiment manager not initialized. Start a scanning operation first to create data.")

            # Check if zarr artifact manager is available
            if self.artifact_manager is None:
                raise Exception("Artifact manager not initialized. Check that AGENT_LENS_WORKSPACE_TOKEN is set.")

            # Get experiment information
            experiment_info = self.squidController.experiment_manager.get_experiment_info(experiment_name)

            if not experiment_info.get("well_canvases"):
                raise Exception(f"No well canvases found in experiment '{experiment_name}'. Start a scanning operation first to create data.")


            logger.info(f"Uploading experiment '{experiment_name}' with {len(experiment_info['well_canvases'])} well canvases to single dataset")

            # Prepare acquisition settings if requested
            acquisition_settings = None
            if include_acquisition_settings:
                # Get settings from the first available well canvas
                first_well = experiment_info['well_canvases'][0]
                well_path = Path(first_well['path'])

                # Try to get canvas info from the first well
                try:
                    # Create a temporary canvas instance to get export info
                    try:
                        from .control.config import CONFIG, ChannelMapper
                        from .stitching.zarr_canvas import WellZarrCanvas
                    except ImportError:
                        from .control.config import CONFIG, ChannelMapper
                        from .stitching.zarr_canvas import WellZarrCanvas

                    # Parse well info from path (e.g., "well_A1_96.zarr" -> A, 1, 96)
                    well_name = well_path.stem  # "well_A1_96"
                    if well_name.startswith("well_"):
                        well_info = well_name[5:]  # "A1_96"
                        if "_" in well_info:
                            well_part, well_plate_type = well_info.rsplit("_", 1)
                            if len(well_part) >= 2:
                                well_row = well_part[0]
                                well_column = int(well_part[1:])

                                # Create temporary canvas to get export info
                                temp_canvas = WellZarrCanvas(
                                    well_row=well_row,
                                    well_column=well_column,
                                    well_plate_type=well_plate_type,
                                    padding_mm=1.0,
                                    base_path=str(well_path.parent),
                                    pixel_size_xy_um=self.squidController.pixel_size_xy,
                                    channels=ChannelMapper.get_all_human_names(),
                                    rotation_angle_deg=CONFIG.STITCHING_ROTATION_ANGLE_DEG
                                )

                                # Get export info from the temporary canvas
                                export_info = temp_canvas.get_export_info()
                                temp_canvas.close()

                                acquisition_settings = {
                                    "pixel_size_xy_um": export_info.get("canvas_dimensions", {}).get("pixel_size_um"),
                                    "channels": export_info.get("channels", []),
                                    "canvas_dimensions": export_info.get("canvas_dimensions", {}),
                                    "num_scales": export_info.get("num_scales"),
                                    "microscope_service_id": self.service_id,
                                    "experiment_name": experiment_name,
                                    "well_plate_type": well_plate_type
                                }
                except Exception as e:
                    logger.warning(f"Could not get detailed acquisition settings: {e}")
                    # Fallback to basic settings
                    total_size_mb = sum(well['size_mb'] for well in experiment_info['well_canvases'])
                    acquisition_settings = {
                        "microscope_service_id": self.service_id,
                        "experiment_name": experiment_name,
                        "total_wells": len(experiment_info['well_canvases']),
                        "total_size_mb": total_size_mb
                    }

            # Prepare all well canvases for upload to single dataset
            zarr_files_info = []
            well_info_list = []

            for well_info in experiment_info['well_canvases']:
                well_name = well_info['name']
                well_path = Path(well_info['path'])
                well_size_mb = well_info['size_mb']

                logger.info(f"Preparing well canvas: {well_name} ({well_size_mb:.2f} MB)")

                try:
                    # Create a temporary canvas instance to export the well
                    try:
                        from .control.config import CONFIG, ChannelMapper
                        from .stitching.zarr_canvas import WellZarrCanvas
                    except ImportError:
                        from .control.config import CONFIG, ChannelMapper
                        from .stitching.zarr_canvas import WellZarrCanvas

                    # Parse well info from name (e.g., "well_A1_96" -> A, 1, 96)
                    if well_name.startswith("well_"):
                        well_info_part = well_name[5:]  # "A1_96"
                        if "_" in well_info_part:
                            well_part, well_plate_type = well_info_part.rsplit("_", 1)
                            if len(well_part) >= 2:
                                well_row = well_part[0]
                                well_column = int(well_part[1:])

                                # Create temporary canvas for export
                                temp_canvas = WellZarrCanvas(
                                    well_row=well_row,
                                    well_column=well_column,
                                    well_plate_type=well_plate_type,
                                    padding_mm=1.0,
                                    base_path=str(well_path.parent),
                                    pixel_size_xy_um=self.squidController.pixel_size_xy,
                                    channels=ChannelMapper.get_all_human_names(),
                                    rotation_angle_deg=CONFIG.STITCHING_ROTATION_ANGLE_DEG
                                )

                                # Export the well canvas as zip file using asyncio.to_thread to avoid blocking
                                # Use export_as_zip_file() to get file path instead of loading into memory
                                well_zip_path = await asyncio.to_thread(temp_canvas.export_as_zip_file)
                                temp_canvas.close()

                                # Add to files info for batch upload using file path (streaming upload)
                                zarr_files_info.append({
                                    'name': well_name,
                                    'file_path': well_zip_path,  # Use file path instead of content
                                    'size_mb': well_size_mb
                                })

                                well_info_list.append({
                                    "well_name": well_name,
                                    "well_row": well_row,
                                    "well_column": well_column,
                                    "well_plate_type": well_plate_type,
                                    "size_mb": well_size_mb
                                })

                                logger.info(f"Successfully prepared well {well_name}")

                            else:
                                logger.warning(f"Could not parse well name: {well_name}")
                        else:
                            logger.warning(f"Could not parse well name: {well_name}")
                    else:
                        logger.warning(f"Unexpected well name format: {well_name}")

                except Exception as e:
                    logger.error(f"Failed to prepare well {well_name}: {e}")
                    # Continue with other wells
                    continue

            if not zarr_files_info:
                raise Exception("No well canvases were successfully prepared for upload")

            # Upload all well canvases to a single dataset
            logger.info(f"Uploading {len(zarr_files_info)} well canvases to single dataset...")

            # Add well information to acquisition settings
            if acquisition_settings:
                acquisition_settings["wells"] = well_info_list

            upload_result = await self.artifact_manager.upload_multiple_zip_files_to_dataset(
                microscope_service_id=self.service_id,
                experiment_id=experiment_name,
                zarr_files_info=zarr_files_info,
                acquisition_settings=acquisition_settings,
                description=description or f"Experiment {experiment_name} with {len(zarr_files_info)} well canvases"
            )

            logger.info(f"Successfully uploaded experiment '{experiment_name}' to single dataset")

            # Clean up temporary ZIP files after successful upload
            for file_info in zarr_files_info:
                if 'file_path' in file_info:
                    try:
                        import os
                        os.unlink(file_info['file_path'])
                        logger.debug(f"Cleaned up temporary ZIP file: {file_info['file_path']}")
                    except Exception as e:
                        logger.warning(f"Failed to cleanup temporary ZIP file {file_info['file_path']}: {e}")

            return {
                "success": True,
                "experiment_name": experiment_name,
                "dataset_name": upload_result["dataset_name"],
                "uploaded_wells": well_info_list,
                "total_wells": len(well_info_list),
                "total_size_mb": upload_result["total_size_mb"],
                "acquisition_settings": acquisition_settings,
                "description": description or f"Experiment {experiment_name} with {len(well_info_list)} well canvases",
                "upload_result": upload_result
            }

        except Exception as e:
            logger.error(f"Error uploading experiment dataset: {e}")
            raise e

    def get_microscope_configuration_schema(self, config: GetMicroscopeConfigurationInput, context=None):
        return self.get_microscope_configuration(config.config_section, config.include_defaults, context)

    def set_stage_velocity_schema(self, config: SetStageVelocityInput, context=None):
        """Set the maximum velocity for X and Y stage axes with schema validation."""
        return self.set_stage_velocity(config.velocity_x_mm_per_s, config.velocity_y_mm_per_s, context)

    # ===== Squid+ Specific Schema Methods =====

    def set_filter_wheel_position_schema(self, config: SetFilterWheelPositionInput, context=None):
        """Set filter wheel position with schema validation."""
        # Handle case where config might be an ObjectProxy
        if isinstance(config, dict):
            position = config.get('position', 1)
        else:
            position = config.position
        return self.set_filter_wheel_position(position, context)

    def get_filter_wheel_position_schema(self, context=None):
        """Get current filter wheel position with schema validation."""
        return self.get_filter_wheel_position(context)

    def next_filter_position_schema(self, context=None):
        """Move to next filter position with schema validation."""
        return self.next_filter_position(context)

    def previous_filter_position_schema(self, context=None):
        """Move to previous filter position with schema validation."""
        return self.previous_filter_position(context)

    def switch_objective_schema(self, config: SwitchObjectiveInput, context=None):
        """Switch objective with schema validation."""
        # Handle case where config might be an ObjectProxy
        if isinstance(config, dict):
            objective_name = config.get('objective_name', '')
            move_z = config.get('move_z', True)
        else:
            objective_name = config.objective_name
            move_z = config.move_z
        return self.switch_objective(objective_name, move_z, context)

    def get_current_objective_schema(self, context=None):
        """Get current objective with schema validation."""
        return self.get_current_objective(context)

    def get_available_objectives_schema(self, context=None):
        """Get available objectives with schema validation."""
        return self.get_available_objectives(context)

    async def scan_region_to_zarr(self, start_x_mm: float = 20, start_y_mm: float = 20, Nx: int = 5, Ny: int = 5, dx_mm: float = 0.9, dy_mm: float = 0.9, illumination_settings: Optional[List[dict]] = None, do_contrast_autofocus: bool = False, do_reflection_af: bool = False, action_ID: str = 'normal_scan_stitching', timepoint: int = 0, experiment_name: Optional[str] = None, wells_to_scan: List[str] = None, well_plate_type: str = '96', well_padding_mm: float = 1.0, uploading: bool = False, context=None):
        """
        DEPRECATED: Use scan_start() with saved_data_type='full_zarr' instead.
        
        Perform a region scan with live stitching to OME-Zarr canvas using well-based approach.
        The images are saved to well-specific zarr canvases within an experiment folder.
        
        Args:
            start_x_mm: Starting X position in millimeters
            start_y_mm: Starting Y position in millimeters
            Nx: Number of positions to scan in X direction
            Ny: Number of positions to scan in Y direction
            dx_mm: Distance between positions in X direction (millimeters)
            dy_mm: Distance between positions in Y direction (millimeters)
            illumination_settings: List of dictionaries with channel settings (optional)
            do_contrast_autofocus: Enable contrast-based autofocus
            do_reflection_af: Enable reflection-based autofocus
            action_ID: Unique identifier for this scan
            timepoint: Timepoint index for this scan (default 0)
            experiment_name: Name of the experiment to use. If None, uses active experiment or 'default' as fallback
            wells_to_scan: List of wells to scan (e.g., ['A1', 'B2', 'C3'])
            well_plate_type: Well plate type ('6', '12', '24', '96', '384')
            well_padding_mm: Padding around well in mm
            uploading: Enable upload after scanning is complete
            
        Returns:
            dict: Status of the scan
        """
        logger.warning("DEPRECATED: scan_region_to_zarr is deprecated and will be removed in a future release. Use scan_start() with saved_data_type='full_zarr' instead.")
        try:
            # Check authentication
            if context and not self.check_permission(context.get("user", {})):
                raise Exception("User not authorized to access this service")

            # Set default illumination settings if not provided
            if illumination_settings is None:
                illumination_settings = [{'channel': 'BF LED matrix full', 'intensity': 50, 'exposure_time': 100}]

            # Set default wells to scan if not provided
            if wells_to_scan is None:
                wells_to_scan = ['A1']

            logger.info(f"Starting region scan to Zarr: {Nx}x{Ny} positions from ({start_x_mm}, {start_y_mm})")

            # Check if video buffering is active and stop it during scanning
            video_buffering_was_active = self.frame_acquisition_running
            if video_buffering_was_active:
                logger.info("Video buffering is active, stopping it temporarily during scanning")
                await self.stop_video_buffering()
                # Wait additional time to ensure camera fully settles after stopping video buffering
                logger.info("Waiting for camera to settle after stopping video buffering...")
                await asyncio.sleep(0.5)

            # Set scanning flag to prevent automatic video buffering restart during scan
            self.scanning_in_progress = True

            # Perform the region scan to Zarr
            await self.squidController.scan_region_to_zarr(
                start_x_mm=start_x_mm,
                start_y_mm=start_y_mm,
                Nx=Nx,
                Ny=Ny,
                dx_mm=dx_mm,
                dy_mm=dy_mm,
                illumination_settings=illumination_settings,
                do_contrast_autofocus=do_contrast_autofocus,
                do_reflection_af=do_reflection_af,
                action_ID=action_ID,
                timepoint=timepoint,
                experiment_name=experiment_name,
                wells_to_scan=wells_to_scan,
                well_plate_type=well_plate_type,
                well_padding_mm=well_padding_mm
            )

            # Upload the experiment if uploading is enabled
            upload_result = None
            if uploading:
                try:
                    logger.info("Uploading experiment after normal scan completion")
                    upload_result = await self.upload_zarr_dataset(
                        experiment_name=experiment_name or self.squidController.experiment_manager.current_experiment_name,
                        description=f"Normal scan with stitching - {action_ID}",
                        include_acquisition_settings=True
                    )
                    logger.info("Successfully uploaded experiment after normal scan")
                except Exception as e:
                    logger.error(f"Failed to upload experiment after normal scan: {e}")
                    # Don't raise the exception - continue with response

            return {
                "success": True,
                "message": "Normal scan with stitching completed successfully",
                "scan_parameters": {
                    "start_position": {"x_mm": start_x_mm, "y_mm": start_y_mm},
                    "grid_size": {"nx": Nx, "ny": Ny},
                    "step_size": {"dx_mm": dx_mm, "dy_mm": dy_mm},
                    "total_area_mm2": (Nx * dx_mm) * (Ny * dy_mm),
                    "experiment_name": self.squidController.experiment_manager.current_experiment_name,  # Include the actual experiment used
                    "wells_scanned": wells_to_scan
                },
                "upload_result": upload_result
            }
        except Exception as e:
            logger.error(f"Failed to perform normal scan with stitching: {e}")
            raise e
        finally:
            # Always reset the scanning flag, regardless of success or failure
            self.scanning_in_progress = False
            logger.info("Normal scanning completed, video buffering auto-start is now re-enabled")


    @schema_function(skip_self=True)
    def reset_stitching_canvas(self, context=None):
        """
        Reset the stitching canvas, clearing all stored images.
        
        This will delete the existing zarr canvas and prepare for a new scan.
        
        Returns:
            dict: Status of the reset operation
        """
        try:
            if hasattr(self.squidController, 'zarr_canvas') and self.squidController.zarr_canvas is not None:
                # Close the existing canvas
                self.squidController.zarr_canvas.close()

                # Delete the zarr directory
                import shutil
                if self.squidController.zarr_canvas.zarr_path.exists():
                    shutil.rmtree(self.squidController.zarr_canvas.zarr_path)

                # Clear the reference
                self.squidController.zarr_canvas = None

                logger.info("Stitching canvas reset successfully")
                return {
                    "success": True,
                    "message": "Stitching canvas has been reset"
                }
            else:
                return {
                    "success": True,
                    "message": "No stitching canvas to reset"
                }
        except Exception as e:
            logger.error(f"Failed to reset stitching canvas: {e}")
            raise e

    async def quick_scan_brightfield_to_zarr(self, well_plate_type: str = '96', exposure_time: float = 5, intensity: float = 70, fps_target: int = 10, action_ID: str = 'quick_scan_stitching', n_stripes: int = 4, stripe_width_mm: float = 4.0, dy_mm: float = 0.9, velocity_scan_mm_per_s: float = 7.0, do_contrast_autofocus: bool = False, do_reflection_af: bool = False, experiment_name: Optional[str] = None, well_padding_mm: float = 1.0, uploading: bool = False, context=None):
        """
        DEPRECATED: Use scan_start() with saved_data_type='quick_zarr' instead.
        
        Perform a quick brightfield scan with live stitching to OME-Zarr canvas.
        Uses 4-stripe x 4 mm scanning pattern with serpentine motion per well.
        Only supports brightfield channel with exposure time ≤ 30ms.
        Always uses well-based approach with individual canvases per well.
        
        Args:
            well_plate_type: Well plate format ('6', '12', '24', '96', '384')
            exposure_time: Camera exposure time in milliseconds (must be ≤ 30ms)
            intensity: Brightfield LED intensity (0-100)
            fps_target: Target frame rate for acquisition (default 10fps)
            action_ID: Unique identifier for this scan
            n_stripes: Number of stripes per well (default 4)
            stripe_width_mm: Length of each stripe inside a well in mm (default 4.0)
            dy_mm: Y increment between stripes in mm (default 0.9)
            velocity_scan_mm_per_s: Stage velocity during stripe scanning in mm/s (default 7.0)
            do_contrast_autofocus: Whether to perform contrast-based autofocus at each well
            do_reflection_af: Whether to perform reflection-based autofocus at each well
            experiment_name: Name of the experiment to use. If None, uses active experiment or 'default' as fallback
            well_padding_mm: Padding around each well in mm
            uploading: Enable upload after scanning is complete
            
        Returns:
            dict: Status of the scan with performance metrics
        """
        logger.warning("DEPRECATED: quick_scan_brightfield_to_zarr is deprecated and will be removed in a future release. Use scan_start() with saved_data_type='quick_zarr' instead.")
        try:
            # Check authentication
            if context and not self.check_permission(context.get("user", {})):
                raise Exception("User not authorized to access this service")

            # Validate exposure time early
            if exposure_time > 30:
                raise ValueError(f"Quick scan exposure time must not exceed 30ms (got {exposure_time}ms)")

            logger.info(f"Starting quick scan with stitching: {well_plate_type} well plate, {n_stripes} stripes × {stripe_width_mm}mm, dy={dy_mm}mm, scan_velocity={velocity_scan_mm_per_s}mm/s, fps={fps_target}")

            # Check if video buffering is active and stop it during scanning
            video_buffering_was_active = self.frame_acquisition_running
            if video_buffering_was_active:
                logger.info("Video buffering is active, stopping it temporarily during quick scanning")
                await self.stop_video_buffering()
                # Wait for camera to settle after stopping video buffering
                logger.info("Waiting for camera to settle after stopping video buffering...")
                await asyncio.sleep(0.5)

            # Set scanning flag to prevent automatic video buffering restart during scan
            self.scanning_in_progress = True

            # Record start time for performance metrics
            start_time = time.time()

            # Perform the quick brightfield scan to Zarr
            await self.squidController.quick_scan_brightfield_to_zarr(
                well_plate_type=well_plate_type,
                exposure_time=exposure_time,
                intensity=intensity,
                fps_target=fps_target,
                action_ID=action_ID,
                n_stripes=n_stripes,
                stripe_width_mm=stripe_width_mm,
                dy_mm=dy_mm,
                velocity_scan_mm_per_s=velocity_scan_mm_per_s,
                do_contrast_autofocus=do_contrast_autofocus,
                do_reflection_af=do_reflection_af,
                experiment_name=experiment_name,
                well_padding_mm=well_padding_mm
            )

            # Calculate performance metrics
            scan_duration = time.time() - start_time

            # Calculate well plate dimensions for area estimation
            wellplate_configs = {
                '6': {'rows': 2, 'cols': 3},
                '12': {'rows': 3, 'cols': 4},
                '24': {'rows': 4, 'cols': 6},
                '96': {'rows': 8, 'cols': 12},
                '384': {'rows': 16, 'cols': 24}
            }

            # Convert well_plate_type to string to avoid ObjectProxy issues
            wellplate_type_str = str(well_plate_type)
            config = wellplate_configs.get(wellplate_type_str, wellplate_configs['96'])
            total_wells = config['rows'] * config['cols']
            total_stripes = total_wells * n_stripes

            # Upload the experiment if uploading is enabled
            upload_result = None
            if uploading:
                try:
                    logger.info("Uploading experiment after quick scan completion")
                    upload_result = await self.upload_zarr_dataset(
                        experiment_name=experiment_name or self.squidController.experiment_manager.current_experiment_name,
                        description=f"Quick scan with stitching - {action_ID}",
                        include_acquisition_settings=True
                    )
                    logger.info("Successfully uploaded experiment after quick scan")
                except Exception as e:
                    logger.error(f"Failed to upload experiment after quick scan: {e}")
                    # Don't raise the exception - continue with response

            return {
                "success": True,
                "message": "Quick scan with stitching completed successfully",
                "scan_parameters": {
                    "well_plate_type": wellplate_type_str,
                    "wells_scanned": total_wells,
                    "stripes_per_well": n_stripes,
                    "stripe_width_mm": stripe_width_mm,
                    "dy_mm": dy_mm,
                    "total_stripes": total_stripes,
                    "exposure_time_ms": exposure_time,
                    "intensity": intensity,
                    "scan_velocity_mm_per_s": velocity_scan_mm_per_s,
                    "target_fps": fps_target,
                    "inter_well_velocity_mm_per_s": 30.0
                },
                "performance_metrics": {
                    "total_scan_time_seconds": round(scan_duration, 2),
                    "scan_time_per_well_seconds": round(scan_duration / total_wells, 2),
                    "scan_time_per_stripe_seconds": round(scan_duration / total_stripes, 2),
                    "estimated_frames_acquired": int(scan_duration * fps_target)
                },
                "stitching_info": {
                    "zarr_scales_updated": "1-5 (scale 0 skipped for performance)",
                    "channel": "BF LED matrix full",
                    "action_id": action_ID,
                    "pattern": f"{n_stripes}-stripe × {stripe_width_mm}mm serpentine per well",
                    "experiment_name": self.squidController.experiment_manager.current_experiment_name
                },
                "upload_result": upload_result
            }

        except ValueError as e:
            logger.error(f"Validation error in quick scan: {e}")
            raise e
        except Exception as e:
            logger.error(f"Failed to perform quick scan with stitching: {e}")
            raise e
        finally:
            # Always reset the scanning flag, regardless of success or failure
            self.scanning_in_progress = False
            logger.info("Quick scanning completed, video buffering auto-start is now re-enabled")

    @schema_function(skip_self=True)
    def get_stitched_region(self, center_x_mm: float = Field(..., description="Region center X in stage coordinates (mm)"),
                           center_y_mm: float = Field(..., description="Region center Y in stage coordinates (mm)"),
                           width_mm: float = Field(5.0, description="Region width in millimeters"),
                           height_mm: float = Field(5.0, description="Region height in millimeters"),
                           well_plate_type: str = Field('96', description="Well plate format: '6', '12', '24', '96', or '384'"),
                           scale_level: int = Field(0, description="Pyramid scale level: 0=full, 1=1/4x, 2=1/16x, 3=1/64x, 4=1/256x, 5=1/1024x resolution"),
                           channel_name: str = Field('BF LED matrix full', description="Channel name(s): single or comma-separated (e.g., 'BF LED matrix full' or 'BF LED matrix full,Fluorescence 488 nm Ex')"),
                           timepoint: int = Field(0, description="Time-lapse timepoint index (0 for single timepoint)"),
                           well_padding_mm: float = Field(1.0, description="Well boundary padding in millimeters"),
                           output_format: str = Field('base64', description="Output format: 'base64' (PNG image) or 'array' (numpy list)"),
                           experiment_name: Optional[str] = Field(None, description="Experiment name (None uses active experiment)"),
                           context=None):
        """
        Extract and merge stitched image data from one or more wells at specified coordinates.
        Returns: Dictionary with success status, base64 PNG or array data, shape, dtype, is_rgb flag, channels_used list, and region metadata.
        Notes: Automatically spans multiple wells if region crosses boundaries. Multiple channels merge into RGB with channel-specific colors (BF=white, 405nm=blue, 488nm=green, 561nm=yellow, 638nm=red, 730nm=magenta).
        """
        try:
<<<<<<< HEAD
            # Log function entry with all parameters
            logger.info("get_stitched_region called with parameters:")
            logger.info(f"  center_x_mm={center_x_mm}, center_y_mm={center_y_mm}")
            logger.info(f"  width_mm={width_mm}, height_mm={height_mm}")
            logger.info(f"  well_plate_type='{well_plate_type}', scale_level={scale_level}")
            logger.info(f"  channel_name='{channel_name}', timepoint={timepoint}")
            logger.info(f"  well_padding_mm={well_padding_mm}, output_format='{output_format}'")

=======
>>>>>>> 9daa3f95
            # Check authentication
            if context and not self.check_permission(context.get("user", {})):
                logger.warning("User not authorized to access this service")
                raise Exception("User not authorized to access this service")

            # Parse channel_name string into a list
            if isinstance(channel_name, str):
                # Split by comma and strip whitespace, filter out empty strings
                channel_list = [ch.strip() for ch in channel_name.split(',') if ch.strip()]
            else:
                # If it's already a list, use it as is
                channel_list = list(channel_name)

            # Validate channel names
            if not channel_list:
                logger.warning("No valid channel names found - returning error")
                return {
                    "success": False,
                    "message": "At least one channel name must be specified",
                    "region": {
                        "center_x_mm": center_x_mm,
                        "center_y_mm": center_y_mm,
                        "width_mm": width_mm,
                        "height_mm": height_mm,
                        "well_plate_type": well_plate_type,
                        "scale_level": scale_level,
                        "channels": channel_list,
                        "timepoint": timepoint,
                        "well_padding_mm": well_padding_mm
                    }
                }

            # Get regions for each channel
            channel_regions = []
            for i, ch_name in enumerate(channel_list):
                logger.debug(f"Processing channel {i+1}/{len(channel_list)}: '{ch_name}'")
                region = self.squidController.get_stitched_region(
                    center_x_mm=center_x_mm,
                    center_y_mm=center_y_mm,
                    width_mm=width_mm,
                    height_mm=height_mm,
                    well_plate_type=well_plate_type,
                    scale_level=scale_level,
                    channel_name=ch_name,
                    timepoint=timepoint,
                    well_padding_mm=well_padding_mm,
                    experiment_name=experiment_name
                )

                if region is None:
                    logger.warning(f"No data available for channel '{ch_name}' at ({center_x_mm:.2f}, {center_y_mm:.2f})")
                    continue

                logger.debug(f"Retrieved region for channel '{ch_name}': shape={region.shape if hasattr(region, 'shape') else 'unknown'}")
                channel_regions.append((ch_name, region))

            if not channel_regions:
                logger.warning(f"No data available for any channels at ({center_x_mm:.2f}, {center_y_mm:.2f}) with size ({width_mm:.2f}x{height_mm:.2f})")
                return {
                    "success": False,
                    "message": f"No data available for any channels at ({center_x_mm:.2f}, {center_y_mm:.2f}) with size ({width_mm:.2f}x{height_mm:.2f})",
                    "region": {
                        "center_x_mm": center_x_mm,
                        "center_y_mm": center_y_mm,
                        "width_mm": width_mm,
                        "height_mm": height_mm,
                        "well_plate_type": well_plate_type,
                        "scale_level": scale_level,
                        "channels": channel_list,
                        "timepoint": timepoint,
                        "well_padding_mm": well_padding_mm
                    }
                }

            # Merge channels if multiple channels are specified
            if len(channel_regions) == 1:
                # Single channel - return as grayscale
                merged_region = channel_regions[0][1]
                is_rgb = False
            else:
                # Multiple channels - merge into RGB
                logger.debug(f"Merging {len(channel_regions)} channels into RGB")
                merged_region = self._merge_channels_to_rgb(channel_regions)
                is_rgb = True

            if merged_region is None:
                logger.error("Failed to merge channels - merged_region is None")
                return {
                    "success": False,
                    "message": "Failed to merge channels",
                    "region": {
                        "center_x_mm": center_x_mm,
                        "center_y_mm": center_y_mm,
                        "width_mm": width_mm,
                        "height_mm": height_mm,
                        "well_plate_type": well_plate_type,
                        "scale_level": scale_level,
                        "channels": channel_list,
                        "timepoint": timepoint,
                        "well_padding_mm": well_padding_mm
                    }
                }

            # Process output format
            if output_format == 'base64':
                # Convert to base64 encoded PNG
                import base64
                import io

                from PIL import Image

                if merged_region.dtype != np.uint8:
                    if is_rgb:
                        # RGB image - normalize each channel independently
                        normalized = np.zeros_like(merged_region, dtype=np.uint8)
                        for c in range(merged_region.shape[2]):
                            channel_data = merged_region[:, :, c]
                            if channel_data.max() > 0:
                                normalized[:, :, c] = (channel_data / channel_data.max() * 255).astype(np.uint8)
                        merged_region = normalized
                    else:
                        # Grayscale image
                        merged_region = (merged_region / merged_region.max() * 255).astype(np.uint8) if merged_region.max() > 0 else merged_region.astype(np.uint8)

                if is_rgb:
                    img = Image.fromarray(merged_region, 'RGB')
                else:
                    img = Image.fromarray(merged_region, 'L')

                buffer = io.BytesIO()
                img.save(buffer, format='PNG')
                img_base64 = base64.b64encode(buffer.getvalue()).decode('utf-8')
                logger.debug(f"Base64 encoded PNG: {len(img_base64)} chars, shape={merged_region.shape}")
                return {
                    "success": True,
                    "data": img_base64,
                    "format": "png_base64",
                    "shape": merged_region.shape,
                    "dtype": str(merged_region.dtype),
                    "is_rgb": is_rgb,
                    "channels_used": [ch for ch, _ in channel_regions],
                    "region": {
                        "center_x_mm": center_x_mm,
                        "center_y_mm": center_y_mm,
                        "width_mm": width_mm,
                        "height_mm": height_mm,
                        "well_plate_type": well_plate_type,
                        "scale_level": scale_level,
                        "channels": channel_list,
                        "timepoint": timepoint,
                        "well_padding_mm": well_padding_mm
                    }
                }
            else:
                logger.debug("Returning array format result")
                return {
                    "success": True,
                    "data": merged_region.tolist(),
                    "format": "array",
                    "shape": merged_region.shape,
                    "dtype": str(merged_region.dtype),
                    "is_rgb": is_rgb,
                    "channels_used": [ch for ch, _ in channel_regions],
                    "region": {
                        "center_x_mm": center_x_mm,
                        "center_y_mm": center_y_mm,
                        "width_mm": width_mm,
                        "height_mm": height_mm,
                        "well_plate_type": well_plate_type,
                        "scale_level": scale_level,
                        "channels": channel_list,
                        "timepoint": timepoint,
                        "well_padding_mm": well_padding_mm
                    }
                }

        except Exception as e:
            logger.error(f"Failed to get stitched region: {e}", exc_info=True)
            raise e

    def _merge_channels_to_rgb(self, channel_regions):
        """
        Merge multiple channel regions into a single RGB image using the channel color scheme.
        
        Args:
            channel_regions: List of tuples (channel_name, region_data)
            
        Returns:
            np.ndarray: RGB image with shape (height, width, 3)
        """
        try:
            if not channel_regions:
                return None

            # Get the first region to determine dimensions
            first_region = channel_regions[0][1]
            height, width = first_region.shape

            # Create RGB output image
            rgb_image = np.zeros((height, width, 3), dtype=np.float32)

            # Channel color mapping based on initialize_canvas
            channel_colors = {
                'BF LED matrix full': [1.0, 1.0, 1.0],      # White
                'Fluorescence 405 nm Ex': [0.5, 0.0, 1.0],   # Blue-violet
                'Fluorescence 488 nm Ex': [0.0, 1.0, 0.0],   # Green
                'Fluorescence 638 nm Ex': [1.0, 0.0, 0.0],   # Red
                'Fluorescence 561 nm Ex': [1.0, 1.0, 0.0],   # Yellow
                'Fluorescence 730 nm Ex': [1.0, 0.0, 1.0],   # Magenta
            }

            # Process each channel
            for ch_name, region_data in channel_regions:
                # Normalize region data to 0-1 range
                if region_data.max() > 0:
                    normalized_region = region_data.astype(np.float32) / region_data.max()
                else:
                    normalized_region = region_data.astype(np.float32)

                # Get color for this channel
                if ch_name in channel_colors:
                    color = channel_colors[ch_name]
                else:
                    # Default to white for unknown channels
                    color = [1.0, 1.0, 1.0]

                # Add weighted contribution to RGB image
                for c in range(3):
                    rgb_image[:, :, c] += normalized_region * color[c]

            # Clip to 0-1 range and convert to uint8
            rgb_image = np.clip(rgb_image, 0, 1)
            rgb_image = (rgb_image * 255).astype(np.uint8)

            logger.debug(f"Merged {len(channel_regions)} channels into RGB image")
            return rgb_image

        except Exception as e:
            logger.error(f"Error merging channels to RGB: {e}")
            return None

    def get_stitched_regions_batch(self, regions: list, context=None):
        """
        Get multiple stitched regions in a single call to reduce WebSocket overhead.
        
        Args:
            regions: List of region parameter dictionaries. Each dict must contain:
                - center_x_mm: float (required)
                - center_y_mm: float (required)
                - width_mm: float (default: 5.0)
                - height_mm: float (default: 5.0)
                - well_plate_type: str (default: '96')
                - scale_level: int (default: 0)
                - channel_name: str (default: 'BF LED matrix full')
                - experiment_name: str (default: None)
            context: Request context for authentication
            
        Returns:
            Dictionary with success status, results list, and count.
            Each result follows the same structure as get_stitched_region response, or None if failed.
        """
        try:
            # Check authentication
            if context and not self.check_permission(context.get("user", {})):
                logger.warning("User not authorized to access this service")
                raise Exception("User not authorized to access this service")

            if not isinstance(regions, list):
                raise ValueError("regions must be a list of dictionaries")

            results = []
            for i, region_params in enumerate(regions):
                try:
                    # Extract parameters with defaults
                    center_x_mm = region_params.get("center_x_mm")
                    center_y_mm = region_params.get("center_y_mm")

                    if center_x_mm is None or center_y_mm is None:
                        logger.warning(f"Region {i}: missing required center_x_mm or center_y_mm")
                        results.append(None)
                        continue

                    # Call existing get_stitched_region with extracted parameters
                    result = self.get_stitched_region(
                        center_x_mm=center_x_mm,
                        center_y_mm=center_y_mm,
                        width_mm=region_params.get("width_mm", 5.0),
                        height_mm=region_params.get("height_mm", 5.0),
                        well_plate_type=region_params.get("well_plate_type", "96"),
                        scale_level=region_params.get("scale_level", 0),
                        channel_name=region_params.get("channel_name", "BF LED matrix full"),
                        timepoint=region_params.get("timepoint", 0),
                        well_padding_mm=region_params.get("well_padding_mm", 1.0),
                        experiment_name=region_params.get("experiment_name", None),
                        context=context
                    )
                    results.append(result)
                except Exception as e:
                    logger.error(f"Error processing region {i}: {e}", exc_info=True)
                    results.append(None)

            return {
                "success": True,
                "results": results,
                "count": len(results)
            }

        except Exception as e:
            logger.error(f"Failed to get stitched regions batch: {e}", exc_info=True)
            raise e

    @schema_function(skip_self=True)
    async def create_experiment(self, experiment_name: str = Field(..., description="Unique name for the new experiment folder"), context=None):
        """
        Create a new experiment container for organizing multi-well scanning data.
        Returns: Dictionary with success status, experiment name, path, and creation timestamp.
        Notes: Experiment becomes active automatically. All subsequent scans are saved to this experiment until changed.
        """
        try:
            # Check authentication
            if context and not self.check_permission(context.get("user", {})):
                raise Exception("User not authorized to access this service")

            result = self.squidController.create_experiment(experiment_name)
            logger.info(f"Created experiment: {experiment_name}")
            return result
        except Exception as e:
            logger.error(f"Failed to create experiment: {e}")
            raise e

    @schema_function(skip_self=True)
    async def list_experiments(self, context=None):
        """
        Retrieve all experiments in the workspace with their metadata.
        Returns: Dictionary with list of experiments (name, path, size, well count), active experiment name, and total count.
        """
        try:
            # Check authentication
            if context and not self.check_permission(context.get("user", {})):
                raise Exception("User not authorized to access this service")

            result = self.squidController.list_experiments()
            logger.info(f"Listed experiments: {result['total_count']} found")
            return result
        except Exception as e:
            logger.error(f"Failed to list experiments: {e}")
            raise e

    @schema_function(skip_self=True)
    async def set_active_experiment(self, experiment_name: str = Field(..., description="Name of existing experiment to make active"), context=None):
        """
        Designate an existing experiment as the active target for all subsequent scan operations.
        Returns: Dictionary with success status, experiment name, and path.
        Notes: All new scan data will be saved to this experiment until a different one is activated.
        """
        try:
            # Check authentication
            if context and not self.check_permission(context.get("user", {})):
                raise Exception("User not authorized to access this service")

            result = self.squidController.set_active_experiment(experiment_name)
            logger.info(f"Set active experiment: {experiment_name}")
            return result
        except Exception as e:
            logger.error(f"Failed to set active experiment: {e}")
            raise e

    @schema_function(skip_self=True)
    async def remove_experiment(self, experiment_name: str = Field(..., description="Name of experiment to permanently delete"), context=None):
        """
        Permanently delete an experiment and all its associated data from disk.
        Returns: Dictionary with success status, deleted experiment name, and freed disk space.
        Notes: This operation is irreversible. All well canvases and metadata will be permanently removed.
        """
        try:
            # Check authentication
            if context and not self.check_permission(context.get("user", {})):
                raise Exception("User not authorized to access this service")

            result = self.squidController.remove_experiment(experiment_name)
            logger.info(f"Removed experiment: {experiment_name}")
            return result
        except Exception as e:
            logger.error(f"Failed to remove experiment: {e}")
            raise e

    @schema_function(skip_self=True)
    async def reset_experiment(self, experiment_name: str = Field(..., description="Name of experiment to clear all data from"), context=None):
        """
        Clear all scan data from an experiment while preserving the experiment container.
        Returns: Dictionary with success status, experiment name, and confirmation that data was cleared.
        Notes: Deletes all well canvases and resets to empty state. Experiment structure and metadata remain intact.
        """
        try:
            # Check authentication
            if context and not self.check_permission(context.get("user", {})):
                raise Exception("User not authorized to access this service")

            result = self.squidController.reset_experiment(experiment_name)
            logger.info(f"Reset experiment: {experiment_name}")
            return result
        except Exception as e:
            logger.error(f"Failed to reset experiment: {e}")
            raise e

    @schema_function(skip_self=True)
    async def get_experiment_info(self, experiment_name: str = Field(..., description="Name of experiment to query"), context=None):
        """
        Retrieve detailed metadata and statistics for a specific experiment.
        Returns: Dictionary with experiment name, path, total size, well canvas list (name, size, path), and well count.
        """
        try:
            # Check authentication
            if context and not self.check_permission(context.get("user", {})):
                raise Exception("User not authorized to access this service")

            result = self.squidController.get_experiment_info(experiment_name)
            logger.info(f"Retrieved experiment info: {experiment_name}")
            return result
        except Exception as e:
            logger.error(f"Failed to get experiment info: {e}")
            raise e

    @schema_function(skip_self=True)
    async def process_timelapse_offline(self,
        experiment_id: str = Field(..., description="Experiment ID prefix to search for matching folders (e.g., 'test-drug' matches 'test-drug-20250822T...')"),
        upload_immediately: bool = Field(True, description="Upload each run to gallery immediately after stitching completes (True recommended)"),
        cleanup_temp_files: bool = Field(True, description="Delete temporary zarr files after successful upload to save disk space (True recommended)"),
        use_parallel_wells: bool = Field(True, description="Process 3 wells concurrently for faster completion (True=parallel, False=sequential)"),
        context=None):
        """
        Process time-lapse experiment raw images offline by stitching into OME-Zarr and uploading to gallery.
        Returns: Dictionary with success status, total datasets processed, gallery information, processing mode (parallel/sequential), and per-run details.
        Notes: Runs in background thread to prevent network disconnections. Searches for all folders matching experiment_id prefix. Each run uploads as separate dataset to 'experiment-{experiment_id}' gallery. Processes 3 wells in parallel by default for speed.
        """
        try:
            # Check authentication
            if context and not self.check_permission(context.get("user", {})):
                raise Exception("User not authorized to access this service")

            # Check if zarr artifact manager is available
            if self.artifact_manager is None:
                raise Exception("Artifact manager not initialized. Check that AGENT_LENS_WORKSPACE_TOKEN is set.")

            logger.info(f"Starting offline processing for experiment ID: {experiment_id}")
            logger.info(f"Parameters: upload_immediately={upload_immediately}, cleanup_temp_files={cleanup_temp_files}, use_parallel_wells={use_parallel_wells}")
            logger.info("🧵 Running offline processing in separate thread to prevent network disconnections")

            # Define the blocking processing function to run in a thread
            def run_offline_processing():
                """
                Run the offline processing in a separate thread.
                This prevents blocking the main event loop and maintains network connections.
                """
                try:
                    # Import and create the offline processor
                    from .offline_processing import OfflineProcessor
                    processor = OfflineProcessor(
                        self.squidController,
                        self.artifact_manager,
                        self.service_id
                    )
                    logger.info("OfflineProcessor created successfully in worker thread")

                    # Create a new event loop for this thread since offline processing uses async operations
                    loop = asyncio.new_event_loop()
                    asyncio.set_event_loop(loop)

                    try:
                        # Run the offline processing in the new event loop
                        logger.info("Calling processor.stitch_and_upload_timelapse in worker thread...")
                        result = loop.run_until_complete(
                            processor.stitch_and_upload_timelapse(
                                experiment_id, upload_immediately, cleanup_temp_files,
                                use_parallel_wells=use_parallel_wells
                            )
                        )

                        logger.info(f"Offline processing completed in worker thread: {result.get('total_datasets', 0)} datasets processed")
                        logger.info(f"Processing mode: {result.get('processing_mode', 'unknown')}")
                        return result

                    finally:
                        # Clean up the event loop
                        loop.close()

                except Exception as e:
                    logger.error(f"Error in offline processing worker thread: {e}")
                    return {
                        "success": False,
                        "error": str(e),
                        "experiment_id": experiment_id
                    }

            # Run the processing function in a separate thread using asyncio.to_thread
            logger.info("🚀 Launching offline processing in worker thread...")
            result = await asyncio.to_thread(run_offline_processing)

            logger.info(f"🎉 Offline processing thread completed: {result}")
            return result

        except Exception as e:
            logger.error(f"Error in offline stitching and upload service method: {e}")
            raise e

    # ===== Unified Scan API Methods =====

    async def _run_scan_with_state_tracking(self, scan_method, *args, **kwargs):
        """
        Internal wrapper that updates scan state during execution.
        
        This method wraps existing scan methods to provide unified state tracking
        for the scan_start/scan_get_status/scan_cancel API.
        
        Args:
            scan_method: The async scan method to execute
            *args, **kwargs: Arguments to pass to the scan method
            
        Returns:
            The result from the scan method, or None if failed
        """
        try:
            self.scan_state['state'] = 'running'
            self.scan_state['error_message'] = None

            logger.info(f"Starting scan with method: {scan_method.__name__}")

            # Run the actual scan method
            result = await scan_method(*args, **kwargs)

            self.scan_state['state'] = 'completed'
            logger.info(f"Scan completed successfully: {scan_method.__name__}")
            return result

        except asyncio.CancelledError:
            self.scan_state['state'] = 'failed'
            self.scan_state['error_message'] = 'Scan was cancelled by user'
            logger.info("Scan was cancelled by user")
            raise

        except Exception as e:
            self.scan_state['state'] = 'failed'
            self.scan_state['error_message'] = str(e)
            logger.error(f"Scan failed: {e}", exc_info=True)

        finally:
            self.scan_state['scan_task'] = None

    @schema_function(skip_self=True)
    async def scan_start(self,
                        config: dict = Field(..., description="Scan configuration dictionary containing all scan parameters"),
                        context=None):
        """
        Launch a background scanning operation with one of three profiles: raw_images, full_zarr, or quick_zarr.
        Returns: Dictionary with success status, profile type, action_ID, and scan state ('running').
        Notes: Scan executes asynchronously. Use scan_get_status() to monitor progress and scan_cancel() to abort.
        
        Config dictionary must contain 'saved_data_type' (str): 'raw_images', 'full_zarr', or 'quick_zarr'
        
        Common parameters:
        - action_ID (str): Unique identifier for this scan operation
        - well_plate_type (str): Well plate format: '6', '12', '24', '96', or '384'
        - do_contrast_autofocus (bool): Enable contrast-based autofocus
        - do_reflection_af (bool): Enable reflection-based laser autofocus
        
        For 'raw_images':
        - illumination_settings (List[dict]): Illumination settings
        - wells_to_scan (List[str]): List of wells to scan (e.g., ['A1', 'B2', 'C3'])
        - Nx, Ny (int): Grid dimensions
        - dx, dy (float): Position intervals in mm
        
        For 'full_zarr':
        - start_x_mm, start_y_mm (float, optional): Starting position in mm (relative to well center).
          If None, the grid will be automatically centered around the well center (similar to plate_scan behavior).
        - Nx, Ny (int): Grid dimensions
        - dx_mm, dy_mm (float): Position intervals in mm
        - illumination_settings (List[dict]): Illumination settings
        - wells_to_scan (List[str]): List of wells to scan
        - well_padding_mm (float): Padding around well in mm
        - experiment_name (str): Experiment name
        - uploading (bool): Enable upload after scanning
        - timepoint (int): Timepoint index for time-lapse
        
        For 'quick_zarr':
        - well_padding_mm (float): Padding around well in mm
        - dy_mm (float): Y interval in mm
        - exposure_time (float): Camera exposure time in ms
        - intensity (float): Brightfield LED intensity
        - fps_target (int): Target frame rate
        - n_stripes (int): Number of stripes per well
        - stripe_width_mm (float): Length of each stripe in mm
        - velocity_scan_mm_per_s (float): Stage velocity during scanning
        - experiment_name (str): Experiment name
        - uploading (bool): Enable upload after scanning
        """
        try:
            # Check authentication
            if context and not self.check_permission(context.get("user", {})):
                raise Exception("User not authorized to access this service")

            # Check if scan already running
            if self.scan_state['state'] == 'running':
                raise Exception("A scan is already in progress. Use scan_cancel() to stop it first.")

            # Extract saved_data_type from config
            saved_data_type = config.get('saved_data_type')
            if not saved_data_type:
                raise ValueError("Config must contain 'saved_data_type' parameter")

            # Validate saved_data_type
            valid_types = ['raw_images', 'full_zarr', 'quick_zarr']
            if saved_data_type not in valid_types:
                raise ValueError(f"Invalid saved_data_type '{saved_data_type}'. Must be one of: {valid_types}")

            # Store the scan type
            self.scan_state['saved_data_type'] = saved_data_type

            # Extract common parameters with defaults
            action_ID = config.get('action_ID', 'unified_scan')
            do_contrast_autofocus = config.get('do_contrast_autofocus', False)
            do_reflection_af = config.get('do_reflection_af', True)
            well_plate_type = config.get('well_plate_type', '96')

            logger.info(f"Starting unified scan with profile: {saved_data_type}")

            # Route to appropriate scan method based on profile
            if saved_data_type == 'raw_images':
                # Extract raw_images specific parameters
                illumination_settings = config.get('illumination_settings')
                wells_to_scan = config.get('wells_to_scan', ['A1'])
                Nx = config.get('Nx', 3)
                Ny = config.get('Ny', 3)
                dx = config.get('dx', 0.8)
                dy = config.get('dy', 0.8)

                scan_coro = self._run_scan_with_state_tracking(
                    self.scan_plate_save_raw_images,
                    well_plate_type=well_plate_type,
                    illumination_settings=illumination_settings,
                    do_contrast_autofocus=do_contrast_autofocus,
                    do_reflection_af=do_reflection_af,
                    wells_to_scan=wells_to_scan,
                    Nx=Nx,
                    Ny=Ny,
                    dx=dx,
                    dy=dy,
                    action_ID=action_ID,
                    context=context
                )

            elif saved_data_type == 'full_zarr':
                # Extract full_zarr specific parameters
                # start_x_mm and start_y_mm are optional - if not provided, grid will be centered
                start_x_mm = config.get('start_x_mm', None)  # None = auto-center
                start_y_mm = config.get('start_y_mm', None)  # None = auto-center
                Nx = config.get('Nx', 3)
                Ny = config.get('Ny', 3)
                dx_mm = config.get('dx_mm', 0.9)
                dy_mm = config.get('dy_mm', 0.9)
                illumination_settings = config.get('illumination_settings')
                wells_to_scan = config.get('wells_to_scan', ['A1'])
                well_padding_mm = config.get('well_padding_mm', 1.0)
                experiment_name = config.get('experiment_name')
                uploading = config.get('uploading', False)
                timepoint = config.get('timepoint', 0)

                scan_coro = self._run_scan_with_state_tracking(
                    self.scan_region_to_zarr,
                    start_x_mm=start_x_mm,
                    start_y_mm=start_y_mm,
                    Nx=Nx,
                    Ny=Ny,
                    dx_mm=dx_mm,
                    dy_mm=dy_mm,
                    illumination_settings=illumination_settings,
                    do_contrast_autofocus=do_contrast_autofocus,
                    do_reflection_af=do_reflection_af,
                    action_ID=action_ID,
                    timepoint=timepoint,
                    experiment_name=experiment_name,
                    wells_to_scan=wells_to_scan,
                    well_plate_type=well_plate_type,
                    well_padding_mm=well_padding_mm,
                    uploading=uploading,
                    context=context
                )

            elif saved_data_type == 'quick_zarr':
                # Extract quick_zarr specific parameters
                well_padding_mm = config.get('well_padding_mm', 1.0)
                dy_mm = config.get('dy_mm', 0.85)
                exposure_time = config.get('exposure_time', 5)
                intensity = config.get('intensity', 70)
                fps_target = config.get('fps_target', 10)
                n_stripes = config.get('n_stripes', 4)
                stripe_width_mm = config.get('stripe_width_mm', 4.0)
                velocity_scan_mm_per_s = config.get('velocity_scan_mm_per_s', 7.0)
                experiment_name = config.get('experiment_name')
                uploading = config.get('uploading', False)

                scan_coro = self._run_scan_with_state_tracking(
                    self.quick_scan_brightfield_to_zarr,
                    well_plate_type=well_plate_type,
                    exposure_time=exposure_time,
                    intensity=intensity,
                    fps_target=fps_target,
                    action_ID=action_ID,
                    n_stripes=n_stripes,
                    stripe_width_mm=stripe_width_mm,
                    dy_mm=dy_mm,
                    velocity_scan_mm_per_s=velocity_scan_mm_per_s,
                    do_contrast_autofocus=do_contrast_autofocus,
                    do_reflection_af=do_reflection_af,
                    experiment_name=experiment_name,
                    well_padding_mm=well_padding_mm,
                    uploading=uploading,
                    context=context
                )

            # Launch scan in background
            self.scan_state['scan_task'] = asyncio.create_task(scan_coro)

            logger.info(f"Scan started in background with profile: {saved_data_type}")

            return {
                "success": True,
                "message": f"Scan started with profile '{saved_data_type}'",
                "saved_data_type": saved_data_type,
                "action_ID": action_ID,
                "state": "running"
            }

        except Exception as e:
            logger.error(f"Failed to start scan: {e}")
            raise e

    @schema_function(skip_self=True)
    def scan_get_status(self, context=None):
        """
        Query the current state of the background scanning operation.
        Returns: Dictionary with success flag, scan state ('idle', 'running', 'completed', 'failed'), error_message (if failed), and saved_data_type.
        Notes: State persists across client disconnections. Poll this endpoint to monitor long-running scans.
        """
        try:
            # Check authentication
            if context and not self.check_permission(context.get("user", {})):
                raise Exception("User not authorized to access this service")

            return {
                "success": True,
                "state": self.scan_state['state'],
                "error_message": self.scan_state['error_message'],
                "saved_data_type": self.scan_state['saved_data_type']
            }

        except Exception as e:
            logger.error(f"Failed to get scan status: {e}")
            raise e

    @schema_function(skip_self=True)
    async def scan_cancel(self, context=None):
        """
        Abort the currently running scan operation and return microscope to idle state.
        Returns: Dictionary with success status, confirmation message, and final scan state.
        Notes: Works with any scan profile (raw_images, full_zarr, quick_zarr). Scan stops gracefully where possible. Partial data may be retained.
        """
        try:
            # Check authentication
            if context and not self.check_permission(context.get("user", {})):
                raise Exception("User not authorized to access this service")

            # Check if scan is running
            if self.scan_state['state'] != 'running':
                return {
                    "success": True,
                    "message": f"No scan to cancel. Current state: {self.scan_state['state']}",
                    "state": self.scan_state['state']
                }

            logger.info("Scan cancellation requested")

            # Set stop flags at controller level
            if hasattr(self.squidController, 'scan_stop_requested'):
                self.squidController.scan_stop_requested = True
                logger.info("Set squidController.scan_stop_requested = True")

            # Call controller's stop method
            self.squidController.stop_scan_and_stitching()

            # Cancel the scan task
            if self.scan_state['scan_task'] and not self.scan_state['scan_task'].done():
                self.scan_state['scan_task'].cancel()
                logger.info("Cancelled scan task")

                # Wait a moment for cancellation to propagate
                try:
                    await asyncio.wait_for(self.scan_state['scan_task'], timeout=1.0)
                except (asyncio.CancelledError, asyncio.TimeoutError):
                    pass

            # Update state
            self.scan_state['state'] = 'failed'
            self.scan_state['error_message'] = 'Scan cancelled by user'
            self.scan_state['scan_task'] = None

            logger.info("Scan cancelled successfully")

            return {
                "success": True,
                "message": "Scan cancelled successfully",
                "state": self.scan_state['state']
            }

        except Exception as e:
            logger.error(f"Failed to cancel scan: {e}")
            raise e

    # ===== Segmentation API Methods =====

    async def _run_segmentation_background(self, source_experiment, wells_to_segment, channel_configs,
                                          scale_level, timepoint, well_plate_type, well_padding_mm, context):
        """
        Internal method for background segmentation processing with multi-channel support.
        
        This method runs in a separate task to segment experiment wells using microSAM service.
        
        Args:
            source_experiment: Name of the source experiment
            wells_to_segment: List of well identifiers to segment
            channel_configs: List of channel configurations for merging
            scale_level: Pyramid scale level
            timepoint: Timepoint index
            well_plate_type: Well plate format
            well_padding_mm: Well padding in millimeters
            context: Request context
            
        Returns:
            results: Dictionary with segmentation results
        """
        try:
            self.segmentation_state['state'] = 'running'
            self.segmentation_state['error_message'] = None

            logger.info(f"🚀 Starting background segmentation for experiment '{source_experiment}'")
            logger.info(f"Event loop status: running={asyncio.get_event_loop().is_running()}")

            # Import microsam_client module
            from squid_control.hypha_tools.microsam_client import (
                connect_to_microsam,
                segment_experiment_wells,
            )

            # Verify server connection before starting
            if self.remote_server is None:
                raise Exception("Remote server connection not available")

            # Connect to microSAM service using remote_server (agent-lens workspace)
            logger.info("Connecting to microSAM service...")
            logger.info(f"Remote server workspace: {self.remote_server.config.workspace}")

            microsam_service = await connect_to_microsam(self.remote_server)

            # Define progress callback
            def progress_callback(well_id, completed, total):
                self.segmentation_state['progress']['completed_wells'] = completed
                self.segmentation_state['progress']['current_well'] = well_id
                logger.info(f"Progress: {completed}/{total} wells completed (current: {well_id})")

            # Initialize progress tracking
            self.segmentation_state['progress']['total_wells'] = len(wells_to_segment)
            self.segmentation_state['progress']['completed_wells'] = 0
            self.segmentation_state['progress']['channel_configs'] = channel_configs
            self.segmentation_state['progress']['source_experiment'] = source_experiment
            self.segmentation_state['progress']['segmentation_experiment'] = f"{source_experiment}-segmentation"

            # Run segmentation with multi-channel support
            results = await segment_experiment_wells(
                microsam_service=microsam_service,
                experiment_manager=self.squidController.experiment_manager,
                source_experiment=source_experiment,
                wells_to_segment=wells_to_segment,
                channel_configs=channel_configs,
                scale_level=scale_level,
                timepoint=timepoint,
                well_plate_type=well_plate_type,
                well_padding_mm=well_padding_mm,
                progress_callback=progress_callback
            )

            # Update state to completed
            self.segmentation_state['state'] = 'completed'
            logger.info("✅ Segmentation completed successfully!")
            logger.info(f"  Successful wells: {results['successful_wells']}/{results['total_wells']}")

            return results

        except asyncio.CancelledError:
            self.segmentation_state['state'] = 'failed'
            self.segmentation_state['error_message'] = 'Segmentation was cancelled by user'
            logger.info("Segmentation was cancelled by user")
            raise

        except Exception as e:
            self.segmentation_state['state'] = 'failed'
            self.segmentation_state['error_message'] = str(e)
            logger.error(f"Segmentation failed: {e}", exc_info=True)
            raise

        finally:
            self.segmentation_state['segmentation_task'] = None

    @schema_function(skip_self=True)
    async def segmentation_start(self,
        experiment_name: str = Field(..., description="Source experiment name to process"),
        wells_to_segment: Optional[List[str]] = Field(None, description="List of wells (e.g., ['A1', 'B2']). None = all wells in experiment"),
        channel_configs: List[Dict[str, Any]] = Field(
            ...,
            description="Channel configurations for merging. Each dict must have 'channel' (name), and optionally 'min_percentile' (default 1.0), 'max_percentile' (default 99.0), 'weight' (default 1.0). Example: [{'channel': 'BF LED matrix full', 'min_percentile': 2.0, 'max_percentile': 98.0}]"
        ),
        scale_level: int = Field(0, description="Pyramid scale level: 0=full resolution, 1=1/4x, 2=1/16x, etc. Higher scales process faster."),
        well_plate_type: str = Field("96", description="Well plate format: '6', '12', '24', '96', or '384'"),
        well_padding_mm: float = Field(1.0, description="Well boundary padding in millimeters"),
        context=None):
        """
        Launch multi-channel segmentation with color-mapped merging using microSAM BioEngine service.
        Returns: Dictionary with success status, segmentation experiment name, state, and total wells count.
        Notes: Segmentation executes asynchronously. Results saved to '{experiment_name}-segmentation' folder. Use segmentation_get_status() to monitor progress and segmentation_cancel() to abort.
        """
        try:
            # Check authentication
            if context and not self.check_permission(context.get("user", {})):
                raise Exception("User not authorized to access this service")

            # Check if segmentation already running
            if self.segmentation_state['state'] == 'running':
                raise Exception("A segmentation is already in progress. Use segmentation_cancel() to stop it first.")

            logger.info(f"Segmentation start requested for experiment '{experiment_name}'")

            # Validate source experiment exists
            if not hasattr(self.squidController, 'experiment_manager'):
                raise Exception("Experiment manager not initialized")

            experiment_path = self.squidController.experiment_manager.base_path / experiment_name
            if not experiment_path.exists():
                raise ValueError(f"Source experiment '{experiment_name}' does not exist")

            # Auto-detect wells if not specified
            if wells_to_segment is None:
                logger.info("No wells specified, auto-detecting all wells in experiment...")

                # List all well zarr filesets in the experiment directory
                detected_wells = []
                for item in experiment_path.iterdir():
                    if item.is_dir() and item.suffix == '.zarr' and item.stem.startswith('well_'):
                        # Parse well identifier from fileset name (e.g., "well_A1_96.zarr" -> "A1")
                        import re
                        match = re.match(r'well_([A-Z]+)(\d+)_\d+', item.stem)
                        if match:
                            well_id = f"{match.group(1)}{match.group(2)}"
                            detected_wells.append(well_id)

                if not detected_wells:
                    raise ValueError(f"No wells found in experiment '{experiment_name}'")

                wells_to_segment = sorted(detected_wells)
                logger.info(f"Auto-detected {len(wells_to_segment)} wells: {wells_to_segment}")

            # Validate wells_to_segment is a list
            if not isinstance(wells_to_segment, list) or len(wells_to_segment) == 0:
                raise ValueError("wells_to_segment must be a non-empty list")

            # Validate channel_configs
            if not channel_configs or len(channel_configs) == 0:
                raise ValueError("channel_configs must contain at least one channel configuration")

            for config in channel_configs:
                if 'channel' not in config:
                    raise ValueError("Each channel config must have 'channel' key")
                # Set defaults
                config.setdefault('min_percentile', 1.0)
                config.setdefault('max_percentile', 99.0)
                config.setdefault('weight', 1.0)

                # Validate percentile ranges
                if not (0 <= config['min_percentile'] <= 100):
                    raise ValueError(f"min_percentile must be between 0 and 100, got {config['min_percentile']}")
                if not (0 <= config['max_percentile'] <= 100):
                    raise ValueError(f"max_percentile must be between 0 and 100, got {config['max_percentile']}")
                if config['min_percentile'] >= config['max_percentile']:
                    raise ValueError("min_percentile must be less than max_percentile")

            logger.info("Segmentation configuration:")
            logger.info(f"  Source experiment: '{experiment_name}'")
            logger.info(f"  Wells to segment: {wells_to_segment}")
            logger.info(f"  Channels: {len(channel_configs)} channel(s)")
            for config in channel_configs:
                logger.info(f"    - {config['channel']}: {config['min_percentile']}%-{config['max_percentile']}%, weight={config['weight']}")
            logger.info(f"  Scale level: {scale_level}")
            logger.info(f"  Well plate type: '{well_plate_type}'")

            # Launch segmentation in background (always use timepoint=0 for single timepoint experiments)
            self.segmentation_state['segmentation_task'] = asyncio.create_task(
                self._run_segmentation_background(
                    source_experiment=experiment_name,
                    wells_to_segment=wells_to_segment,
                    channel_configs=channel_configs,
                    scale_level=scale_level,
                    timepoint=0,  # Always use timepoint 0 for single timepoint experiments
                    well_plate_type=well_plate_type,
                    well_padding_mm=well_padding_mm,
                    context=context
                )
            )

            logger.info("✅ Segmentation task launched in background")

            return {
                "success": True,
                "message": f"Segmentation started for experiment '{experiment_name}'",
                "source_experiment": experiment_name,
                "segmentation_experiment": f"{experiment_name}-segmentation",
                "state": "running",
                "total_wells": len(wells_to_segment),
                "wells_to_segment": wells_to_segment
            }

        except Exception as e:
            logger.error(f"Failed to start segmentation: {e}", exc_info=True)
            raise e

    @schema_function(skip_self=True)
    def segmentation_get_status(self, context=None):
        """
        Query the current state of the background segmentation operation.
        Returns: Dictionary with success flag, segmentation state ('idle', 'running', 'completed', 'failed'), progress details, and error_message (if failed).
        Notes: State persists across client disconnections. Poll this endpoint to monitor long-running segmentations.
        """
        try:
            # Check authentication
            if context and not self.check_permission(context.get("user", {})):
                raise Exception("User not authorized to access this service")

            return {
                "success": True,
                "state": self.segmentation_state['state'],
                "error_message": self.segmentation_state['error_message'],
                "progress": self.segmentation_state['progress']
            }

        except Exception as e:
            logger.error(f"Failed to get segmentation status: {e}")
            raise e

    @schema_function(skip_self=True)
    async def segmentation_cancel(self, context=None):
        """
        Abort the currently running segmentation operation.
        Returns: Dictionary with success status, confirmation message, and final segmentation state.
        Notes: Segmentation stops gracefully where possible. Partial data may be retained in the segmentation experiment.
        """
        try:
            # Check authentication
            if context and not self.check_permission(context.get("user", {})):
                raise Exception("User not authorized to access this service")

            # Check if segmentation is running
            if self.segmentation_state['state'] != 'running':
                return {
                    "success": True,
                    "message": f"No segmentation to cancel. Current state: {self.segmentation_state['state']}",
                    "state": self.segmentation_state['state']
                }

            logger.info("Segmentation cancellation requested")

            # Cancel the segmentation task
            if self.segmentation_state['segmentation_task'] and not self.segmentation_state['segmentation_task'].done():
                self.segmentation_state['segmentation_task'].cancel()
                logger.info("Cancelled segmentation task")

                # Wait a moment for cancellation to propagate
                try:
                    await asyncio.wait_for(self.segmentation_state['segmentation_task'], timeout=1.0)
                except (asyncio.CancelledError, asyncio.TimeoutError):
                    pass

            # Update state
            self.segmentation_state['state'] = 'failed'
            self.segmentation_state['error_message'] = 'Segmentation cancelled by user'
            self.segmentation_state['segmentation_task'] = None

            logger.info("Segmentation cancelled successfully")

            return {
                "success": True,
                "message": "Segmentation cancelled successfully",
                "state": self.segmentation_state['state']
            }

        except Exception as e:
            logger.error(f"Failed to cancel segmentation: {e}")
            raise e

    async def segmentation_get_polygons(self, experiment_name: str, well_id: str = None, context=None):
        """
        Retrieve polygon annotations from a completed segmentation experiment.
        
        This endpoint reads polygon data from the polygons.json file in the segmentation
        experiment folder. Polygons are extracted from segmentation masks in WKT format
        with well-relative millimeter coordinates.
        
        Args:
            experiment_name: Name of the source experiment (not the segmentation experiment)
            well_id: Optional well identifier to filter results (e.g., "A1", "B2")
            context: Request context for authentication
        
        Returns:
            Dictionary with:
            - success: Boolean indicating if operation succeeded
            - polygons: List of polygon objects with "well_id" and "polygon_wkt" fields
            - total_count: Total number of polygons returned
            - experiment_name: Name of the segmentation experiment
        
        Note: This endpoint does NOT use @schema_function decorator as requested.
        """
        try:
            # Check authentication
            if context and not self.check_permission(context.get("user", {})):
                raise Exception("User not authorized to access this service")

            # Construct segmentation experiment name
            segmentation_experiment = f"{experiment_name}-segmentation"

            logger.info(f"Fetching polygons from segmentation experiment: '{segmentation_experiment}'")
            if well_id:
                logger.info(f"Filtering for well: {well_id}")

            # Get path to polygons.json
            if not hasattr(self.squidController, 'experiment_manager'):
                raise Exception("Experiment manager not initialized")

            experiment_path = self.squidController.experiment_manager.base_path / segmentation_experiment
            json_path = experiment_path / "polygons.json"

            # Check if file exists
            if not json_path.exists():
                logger.info(f"No polygons.json found in '{segmentation_experiment}', returning empty list")
                return {
                    "success": True,
                    "polygons": [],
                    "total_count": 0,
                    "experiment_name": segmentation_experiment,
                    "message": "No polygon data available (polygons.json not found)"
                }

            # Read polygons from JSON file
            try:
                with open(json_path) as f:
                    data = json.load(f)

                all_polygons = data.get("polygons", [])

                # Filter by well_id if specified
                if well_id:
                    filtered_polygons = [p for p in all_polygons if p.get("well_id") == well_id]
                    logger.info(f"Filtered {len(filtered_polygons)} polygons for well {well_id} "
                               f"(out of {len(all_polygons)} total)")
                else:
                    filtered_polygons = all_polygons
                    logger.info(f"Returning all {len(filtered_polygons)} polygons")

                return {
                    "success": True,
                    "polygons": filtered_polygons,
                    "total_count": len(filtered_polygons),
                    "experiment_name": segmentation_experiment
                }

            except json.JSONDecodeError as json_err:
                logger.error(f"Failed to parse polygons.json: {json_err}")
                raise Exception(f"Corrupt polygons.json file: {json_err}")

        except Exception as e:
            logger.error(f"Failed to get polygons: {e}", exc_info=True)
            raise e

    async def stop_scan_and_stitching(self, context=None):
        """
        [DEPRECATED] Stop scan and stitching operations.
        
        This endpoint is deprecated. Use scan_cancel() instead for unified scan operations.
        This method is kept for backward compatibility and routes to scan_cancel().
        
        Returns:
            dict: Status with success flag and message
        """
        logger.warning("stop_scan_and_stitching is deprecated. Use scan_cancel() instead.")

        try:
            # Check authentication
            if context and not self.check_permission(context.get("user", {})):
                raise Exception("User not authorized to access this service")

            # Route to the unified scan_cancel method
            result = await self.scan_cancel(context)

            # Update the message to indicate this was called via deprecated endpoint
            if result.get("success"):
                result["message"] = f"[DEPRECATED] {result['message']} (Use scan_cancel() instead)"

            return result

        except Exception as e:
            logger.error(f"Failed to stop scan and stitching: {e}")
            raise e

    # ===== Squid+ Specific API Methods =====

    @schema_function(skip_self=True)
    async def set_filter_wheel_position(
        self,
        position: int = Field(..., description="Target filter wheel position (range: 1-8)"),
        context=None
    ):
        """
        Move the motorized filter wheel to a specific position (Squid+ only).
        Returns: Dictionary with success status, position number, and confirmation message.
        Notes: Only available on Squid+ microscopes with filter wheel hardware. Validates position is within 1-8 range.
        """
        try:
            if context and not self.check_permission(context.get("user", {})):
                raise Exception("User not authorized to access this service")

            if self.squidController.filter_wheel is None:
                raise Exception("Filter wheel not available on this microscope")

            # Handle case where parameters might be passed as a dictionary
            if isinstance(position, dict):
                # Extract position from dictionary
                logger.info(f"Received dictionary parameters: {position}")
                position_value = position.get('position', 1)
            else:
                # Convert position to int in case it's an ObjectProxy
                logger.info(f"Received position as: {type(position)} = {position}")
                position_value = int(position)

            success = self.squidController.filter_wheel.set_filter_position(position_value)

            if success:
                logger.info(f"Filter wheel moved to position {position_value}")
                return {
                    "success": True,
                    "position": position_value,
                    "message": f"Filter wheel set to position {position_value}"
                }
            else:
                raise Exception(f"Failed to set filter wheel to position {position_value}")

        except Exception as e:
            logger.error(f"Error setting filter wheel position: {e}")
            raise e

    @schema_function(skip_self=True)
    async def get_filter_wheel_position(self, context=None):
        """
        Query the current filter wheel position (Squid+ only).
        Returns: Dictionary with success status and current position number (1-8).
        Notes: Only available on Squid+ microscopes with filter wheel hardware.
        """
        try:
            if context and not self.check_permission(context.get("user", {})):
                raise Exception("User not authorized to access this service")

            if self.squidController.filter_wheel is None:
                raise Exception("Filter wheel not available on this microscope")

            position = self.squidController.filter_wheel.get_filter_position()
            return {
                "success": True,
                "position": position
            }

        except Exception as e:
            logger.error(f"Error getting filter wheel position: {e}")
            raise e

    @schema_function(skip_self=True)
    async def next_filter_position(self, context=None):
        """
        Advance the filter wheel to the next sequential position (Squid+ only).
        Returns: Dictionary with success status, new position number, and confirmation message.
        Notes: Only available on Squid+ microscopes. Wraps around from position 8 to position 1.
        """
        try:
            if context and not self.check_permission(context.get("user", {})):
                raise Exception("User not authorized to access this service")

            if self.squidController.filter_wheel is None:
                raise Exception("Filter wheel not available on this microscope")

            success = self.squidController.filter_wheel.next_position()

            if success:
                position = self.squidController.filter_wheel.get_filter_position()
                return {
                    "success": True,
                    "position": position,
                    "message": f"Moved to filter position {position}"
                }
            else:
                raise Exception("Failed to move to next filter position")

        except Exception as e:
            logger.error(f"Error moving to next filter position: {e}")
            raise e

    @schema_function(skip_self=True)
    async def previous_filter_position(self, context=None):
        """
        Move the filter wheel to the previous sequential position (Squid+ only).
        Returns: Dictionary with success status, new position number, and confirmation message.
        Notes: Only available on Squid+ microscopes. Wraps around from position 1 to position 8.
        """
        try:
            if context and not self.check_permission(context.get("user", {})):
                raise Exception("User not authorized to access this service")

            if self.squidController.filter_wheel is None:
                raise Exception("Filter wheel not available on this microscope")

            success = self.squidController.filter_wheel.previous_position()

            if success:
                position = self.squidController.filter_wheel.get_filter_position()
                return {
                    "success": True,
                    "position": position,
                    "message": f"Moved to filter position {position}"
                }
            else:
                raise Exception("Failed to move to previous filter position")

        except Exception as e:
            logger.error(f"Error moving to previous filter position: {e}")
            raise e

    @schema_function(skip_self=True)
    async def switch_objective(
        self,
        objective_name: str = Field(..., description="Target objective identifier (e.g., '4x', '10x', '20x', '40x')"),
        move_z: bool = Field(True, description="Automatically adjust Z stage to compensate for objective height difference (True recommended)"),
        context=None
    ):
        """
        Switch the motorized objective turret to a different magnification (Squid+ only).
        Returns: Dictionary with success status, objective name, position number, pixel size (µm), and confirmation message.
        Notes: Only available on Squid+ microscopes with objective switcher. Automatically updates pixel size and imaging parameters. Set move_z=True to maintain focus position.
        """
        try:
            if context and not self.check_permission(context.get("user", {})):
                raise Exception("User not authorized to access this service")

            if self.squidController.objective_switcher is None:
                raise Exception("Objective switcher not available on this microscope")

            # Handle case where parameters might be passed as a dictionary
            if isinstance(objective_name, dict):
                # Extract parameters from dictionary
                logger.info(f"Received dictionary parameters: {objective_name}")
                objective_name_str = str(objective_name.get('objective_name', ''))
                move_z = objective_name.get('move_z', True)
            else:
                # Convert objective_name to string in case it's an ObjectProxy
                logger.info(f"Received objective_name as: {type(objective_name)} = {objective_name}")
                objective_name_str = str(objective_name)

            # Validate that we have a valid objective name
            if not objective_name_str or objective_name_str.strip() == '':
                raise Exception("No objective name provided")

            logger.info(f"Looking for objective: '{objective_name_str}'")

            # Get available objectives and their positions
            position_names = self.squidController.objective_switcher.get_position_names()
            logger.info(f"Available objectives: {position_names}")

            # Find the position for the requested objective
            position = None
            for pos, name in position_names.items():
                if name.lower() == objective_name_str.lower():
                    position = pos
                    break

            if position is None:
                available_objectives = list(position_names.values())
                raise Exception(f"Objective '{objective_name_str}' not found. Available objectives: {available_objectives}")

            # Move to the found position
            if position == 1:
                success = self.squidController.objective_switcher.move_to_position_1(move_z=move_z)
            elif position == 2:
                success = self.squidController.objective_switcher.move_to_position_2(move_z=move_z)
            else:
                raise Exception(f"Invalid objective position: {position}")

            if success:
                logger.info(f"Objective switcher switched to {objective_name_str} (position {position})")

                # Update objective-related parameters after successful switch
                try:
                    # Update the current objective in objectiveStore
                    self.squidController.objectiveStore.current_objective = objective_name_str
                    logger.info(f"Updated objectiveStore.current_objective to: {objective_name_str}")

                    # Recalculate pixel size and related parameters
                    self.squidController.get_pixel_size()
                    logger.info(f"Recalculated pixel size: {self.squidController.pixel_size_xy} µm")

                    # Log the updated parameters
                    logger.info(f"Objective switch completed - New objective: {objective_name_str}, "
                              f"Pixel size: {self.squidController.pixel_size_xy} µm")

                except Exception as param_error:
                    logger.warning(f"Failed to update objective parameters: {param_error}")
                    # Don't fail the entire operation if parameter update fails

                return {
                    "success": True,
                    "objective_name": objective_name_str,
                    "position": position,
                    "pixel_size_xy": getattr(self.squidController, 'pixel_size_xy', None),
                    "message": f"Switched to objective {objective_name_str}"
                }
            else:
                raise Exception(f"Failed to switch to objective {objective_name_str}")

        except Exception as e:
            logger.error(f"Error switching objective: {e}")
            raise e

    @schema_function(skip_self=True)
    async def get_current_objective(self, context=None):
        """
        Query the currently active objective and list all available objectives (Squid+ only).
        Returns: Dictionary with success status, current objective name, position number, list of available objectives, and confirmation message.
        Notes: Only available on Squid+ microscopes with objective switcher.
        """
        try:
            if context and not self.check_permission(context.get("user", {})):
                raise Exception("User not authorized to access this service")

            if self.squidController.objective_switcher is None:
                raise Exception("Objective switcher not available on this microscope")

            position = self.squidController.objective_switcher.get_current_position()
            position_names = self.squidController.objective_switcher.get_position_names()
            objective_name = position_names.get(position, "Unknown") if position else "Not set"

            # Get all available objectives
            available_objectives = list(position_names.values())

            return {
                "success": True,
                "current_objective": objective_name,
                "position": position,
                "available_objectives": available_objectives,
                "message": f"Current objective: {objective_name}"
            }

        except Exception as e:
            logger.error(f"Error getting current objective: {e}")
            raise e

    @schema_function
    async def set_objective_switcher_speed(
        self,
        speed: float = Field(..., description="Speed value for objective switcher"),
        context=None
    ):
        """
        Set the movement speed of the objective switcher (Squid+ only)
        
        Args:
            speed: Speed value
            
        Returns:
            dict: Status message
        """
        try:
            if context and not self.check_permission(context.get("user", {})):
                raise Exception("User not authorized to access this service")

            if self.squidController.objective_switcher is None:
                raise Exception("Objective switcher not available on this microscope")

            success = self.squidController.objective_switcher.set_speed(speed)

            if success:
                return {
                    "success": True,
                    "speed": speed,
                    "message": f"Objective switcher speed set to {speed}"
                }
            else:
                raise Exception("Failed to set objective switcher speed")

        except Exception as e:
            logger.error(f"Error setting objective switcher speed: {e}")
            raise e

    @schema_function(skip_self=True)
    async def get_available_objectives(self, context=None):
        """
        List all objectives installed on the motorized turret (Squid+ only).
        Returns: Dictionary with success status, list of objectives (each with position and name), objective names list, position numbers, and confirmation message.
        Notes: Only available on Squid+ microscopes with objective switcher.
        """
        try:
            if context and not self.check_permission(context.get("user", {})):
                raise Exception("User not authorized to access this service")

            if self.squidController.objective_switcher is None:
                raise Exception("Objective switcher not available on this microscope")

            positions = self.squidController.objective_switcher.get_available_positions()
            position_names = self.squidController.objective_switcher.get_position_names()

            # Create a more user-friendly response
            available_objectives = []
            for pos in positions:
                objective_name = position_names.get(pos, f"Position {pos}")
                available_objectives.append({
                    "position": pos,
                    "objective_name": objective_name
                })

            return {
                "success": True,
                "available_objectives": available_objectives,
                "objective_names": list(position_names.values()),
                "positions": positions,
                "message": f"Available objectives: {list(position_names.values())}"
            }

        except Exception as e:
            logger.error(f"Error getting available objectives: {e}")
            raise e

# Global variable to hold the microscope instance
_microscope_instance = None

# Define a signal handler for graceful shutdown
def signal_handler(sig, frame):
    global _microscope_instance
    logger.info('Signal received, shutting down gracefully...')

    # Stop video buffering
    if _microscope_instance and hasattr(_microscope_instance, 'frame_acquisition_running') and _microscope_instance.frame_acquisition_running:
        logger.info('Stopping video buffering...')
        try:
            loop = asyncio.get_event_loop()
            if loop.is_running():
                loop.create_task(_microscope_instance.stop_video_buffering())
            else:
                loop.run_until_complete(_microscope_instance.stop_video_buffering())
                loop.close()
        except Exception as e:
            logger.error(f'Error stopping video buffering: {e}')

    if _microscope_instance and hasattr(_microscope_instance, 'squidController'):
        _microscope_instance.squidController.close()
    sys.exit(0)

# Register the signal handler for SIGINT and SIGTERM
signal.signal(signal.SIGINT, signal_handler)
signal.signal(signal.SIGTERM, signal_handler)

def main():
    """Main entry point for the microscope service"""
    global _microscope_instance

    parser = argparse.ArgumentParser(
        description="Squid microscope control services for Hypha."
    )
    parser.add_argument(
        "--simulation",
        dest="simulation",
        action="store_true",
        default=False,
        help="Run in simulation mode (default: False)"
    )
    parser.add_argument(
        "--local",
        dest="local",
        action="store_true",
        default=False,
        help="Run with local server URL (default: False)"
    )
    parser.add_argument("--verbose", "-v", action="count")
    args = parser.parse_args()

    if args.verbose:
        logging.basicConfig(level=logging.DEBUG)
    else:
        logging.basicConfig(level=logging.INFO)

    microscope = MicroscopeHyphaService(is_simulation=args.simulation, is_local=args.local)
    _microscope_instance = microscope  # Set the global variable

    loop = asyncio.get_event_loop()

    async def async_main():
        try:
            microscope.setup_task = asyncio.create_task(microscope.setup())
            await microscope.setup_task
        except Exception:
            traceback.print_exc()

    loop.create_task(async_main())
    loop.run_forever()

if __name__ == "__main__":
    main()<|MERGE_RESOLUTION|>--- conflicted
+++ resolved
@@ -3276,17 +3276,6 @@
         Notes: Automatically spans multiple wells if region crosses boundaries. Multiple channels merge into RGB with channel-specific colors (BF=white, 405nm=blue, 488nm=green, 561nm=yellow, 638nm=red, 730nm=magenta).
         """
         try:
-<<<<<<< HEAD
-            # Log function entry with all parameters
-            logger.info("get_stitched_region called with parameters:")
-            logger.info(f"  center_x_mm={center_x_mm}, center_y_mm={center_y_mm}")
-            logger.info(f"  width_mm={width_mm}, height_mm={height_mm}")
-            logger.info(f"  well_plate_type='{well_plate_type}', scale_level={scale_level}")
-            logger.info(f"  channel_name='{channel_name}', timepoint={timepoint}")
-            logger.info(f"  well_padding_mm={well_padding_mm}, output_format='{output_format}'")
-
-=======
->>>>>>> 9daa3f95
             # Check authentication
             if context and not self.check_permission(context.get("user", {})):
                 logger.warning("User not authorized to access this service")
