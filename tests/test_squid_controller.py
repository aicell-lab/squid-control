--- conflicted
+++ resolved
@@ -11,38 +11,7 @@
 # Mark all tests in this module as asyncio
 pytestmark = pytest.mark.asyncio
 
-<<<<<<< HEAD
 @pytest.fixture
-=======
-@pytest_asyncio.fixture(scope="session", autouse=True)
-async def session_cleanup():
-    """Session-level fixture to ensure all async resources are cleaned up."""
-    yield
-    # Final cleanup at end of session to cancel any remaining tasks
-    try:
-        # Give time for any pending cleanup operations
-        await asyncio.sleep(0.5)
-        
-        # Cancel any remaining tasks
-        tasks = [task for task in asyncio.all_tasks() if not task.done()]
-        if tasks:
-            print(f"Cancelling {len(tasks)} remaining tasks...")
-            for task in tasks:
-                task.cancel()
-            
-            # Wait for all tasks to be cancelled
-            try:
-                await asyncio.gather(*tasks, return_exceptions=True)
-            except Exception as e:
-                print(f"Task cancellation completed with some exceptions: {e}")
-        
-        print("Session cleanup completed")
-    except Exception as e:
-        print(f"Session cleanup error (ignored): {e}")
-        pass
-
-@pytest_asyncio.fixture
->>>>>>> 40c0efef
 async def sim_controller_fixture():
     """Fixture to provide a SquidController instance in simulation mode."""
     controller = SquidController(is_simulation=True)
@@ -109,7 +78,6 @@
             elif plate_type == '6':
                 test_wells.extend([('A', 3), ('B', 1), ('B', 3)])
             
-<<<<<<< HEAD
             for row, column in test_wells:
                 initial_x, initial_y, initial_z, *_ = controller.navigationController.update_pos(
                     microcontroller=controller.microcontroller)
@@ -222,153 +190,6 @@
     """Test stage positioning methods comprehensively."""
     async for controller in sim_controller_fixture:
         # Test move_to_scaning_position method
-=======
-            # Position should have changed for non-center positions
-            if row != 'D' or column != 6:  # Not the default starting position
-                assert new_x != initial_x or new_y != initial_y
-            
-            # Z should remain the same
-            assert new_z == pytest.approx(initial_z, abs=1e-3)
-
-@pytest.mark.timeout(60)
-async def test_laser_autofocus_methods(sim_controller_fixture):
-    """Test laser autofocus related methods."""
-    controller = sim_controller_fixture
-    # Test laser autofocus simulation
-    initial_z = controller.navigationController.update_pos(microcontroller=controller.microcontroller)[2]
-    
-    await controller.do_laser_autofocus()
-    
-    final_z = controller.navigationController.update_pos(microcontroller=controller.microcontroller)[2]
-    # Should move to near ORIN_Z in simulation
-    assert final_z == pytest.approx(SIMULATED_CAMERA.ORIN_Z, abs=0.01)
-    
-
-@pytest.mark.timeout(60)
-async def test_camera_frame_methods(sim_controller_fixture):
-    """Test camera frame acquisition methods."""
-    controller = sim_controller_fixture
-    # Test get_camera_frame_simulation
-    frame = await controller.get_camera_frame_simulation(channel=0, intensity=50, exposure_time=100)
-    assert frame is not None
-    assert isinstance(frame, np.ndarray)
-    assert frame.shape[0] > 100 and frame.shape[1] > 100
-    
-    # Test with different parameters
-    frame_fl = await controller.get_camera_frame_simulation(channel=11, intensity=70, exposure_time=200)
-    assert frame_fl is not None
-    assert isinstance(frame_fl, np.ndarray)
-    
-    # Test get_camera_frame (non-simulation method - should work in simulation too)
-    try:
-        frame_direct = controller.get_camera_frame(channel=0, intensity=30, exposure_time=50)
-        assert frame_direct is not None
-        assert isinstance(frame_direct, np.ndarray)
-    except Exception:
-        # May not work if camera is not properly set up
-        pass
-
-@pytest.mark.timeout(60)
-async def test_stage_movement_edge_cases(sim_controller_fixture):
-    """Test edge cases in stage movement."""
-    controller = sim_controller_fixture
-    # Test zero movement
-    initial_x, initial_y, initial_z, *_ = controller.navigationController.update_pos(
-        microcontroller=controller.microcontroller)
-    
-    # Test move_by_distance with zero values
-    moved, x_before, y_before, z_before, x_after, y_after, z_after = controller.move_by_distance_limited(0, 0, 0)
-    assert moved  # Should succeed even with zero movement
-    
-    # Test well navigation with edge cases
-    controller.move_to_well('A', 0, '96')  # Zero column
-    controller.move_to_well(0, 1, '96')   # Zero row
-    controller.move_to_well(0, 0, '96')   # Both zero
-    
-    # These shouldn't crash, positions should remain valid
-    final_x, final_y, final_z, *_ = controller.navigationController.update_pos(
-        microcontroller=controller.microcontroller)
-    assert isinstance(final_x, (int, float))
-    assert isinstance(final_y, (int, float))
-    assert isinstance(final_z, (int, float))
-
-@pytest.mark.timeout(60)
-async def test_configuration_and_pixel_size(sim_controller_fixture):
-    """Test configuration access and pixel size calculations."""
-    controller = sim_controller_fixture
-    # Test get_pixel_size method
-    original_pixel_size = controller.pixel_size_xy
-    controller.get_pixel_size()
-    assert isinstance(controller.pixel_size_xy, float)
-    assert controller.pixel_size_xy > 0
-    
-    # Test pixel size adjustment factor
-    assert hasattr(controller, 'pixel_size_adjument_factor')
-    assert controller.pixel_size_adjument_factor > 0
-    
-    # Test drift correction parameters
-    assert hasattr(controller, 'drift_correction_x')
-    assert hasattr(controller, 'drift_correction_y')
-    assert isinstance(controller.drift_correction_x, (int, float))
-    assert isinstance(controller.drift_correction_y, (int, float))
-    
-    # Test sample data alias methods
-    original_alias = controller.get_simulated_sample_data_alias()
-    test_alias = "test/sample/data"
-    controller.set_simulated_sample_data_alias(test_alias)
-    assert controller.get_simulated_sample_data_alias() == test_alias
-    
-    # Reset to original
-    controller.set_simulated_sample_data_alias(original_alias)
-
-@pytest.mark.timeout(60)
-async def test_stage_position_methods(sim_controller_fixture):
-    """Test stage positioning methods comprehensively."""
-    controller = sim_controller_fixture
-    # Test move_to_scaning_position method
-    try:
-        controller.move_to_scaning_position()
-        # Should complete without error
-        x, y, z, *_ = controller.navigationController.update_pos(microcontroller=controller.microcontroller)
-        assert isinstance(x, (int, float))
-        assert isinstance(y, (int, float))
-        assert isinstance(z, (int, float))
-    except Exception:
-        # Method might have specific requirements
-        pass
-    
-    # Test home_stage method
-    try:
-        controller.home_stage()
-        # Should complete without error in simulation
-        x, y, z, *_ = controller.navigationController.update_pos(microcontroller=controller.microcontroller)
-        assert isinstance(x, (int, float))
-        assert isinstance(y, (int, float))
-        assert isinstance(z, (int, float))
-    except Exception:
-        # Method might have specific hardware requirements
-        pass
-    
-    # Test return_stage method
-    try:
-        controller.return_stage()
-        # Should complete without error in simulation
-        x, y, z, *_ = controller.navigationController.update_pos(microcontroller=controller.microcontroller)
-        assert isinstance(x, (int, float))
-        assert isinstance(y, (int, float))
-        assert isinstance(z, (int, float))
-    except Exception:
-        # Method might have specific hardware requirements
-        pass
-
-@pytest.mark.timeout(45)  # Longer timeout for multiple operations
-async def test_illumination_and_exposure_edge_cases(sim_controller_fixture):
-    """Test illumination and exposure with edge cases."""
-    controller = sim_controller_fixture
-    # Test extreme exposure times
-    extreme_exposures = [1, 5000]
-    for exposure in extreme_exposures:
->>>>>>> 40c0efef
         try:
             controller.move_to_scaning_position()
             # Should complete without error
@@ -405,7 +226,6 @@
             pass
         break
 
-<<<<<<< HEAD
 async def test_illumination_and_exposure_edge_cases(sim_controller_fixture):
     """Test illumination and exposure with edge cases."""
     async for controller in sim_controller_fixture:
@@ -443,9 +263,6 @@
                 pass
         break
 
-=======
-@pytest.mark.timeout(60)
->>>>>>> 40c0efef
 async def test_error_handling_and_robustness(sim_controller_fixture):
     """Test error handling and robustness."""
     async for controller in sim_controller_fixture:
@@ -456,7 +273,6 @@
         except Exception:
             # Expected for invalid plate type
             pass
-<<<<<<< HEAD
         
         # Test with invalid well coordinates
         try:
@@ -545,69 +361,6 @@
         assert controller.multipointController is not None
         break
 
-=======
-
-@pytest.mark.timeout(60)
-async def test_async_methods_comprehensive(sim_controller_fixture):
-    """Test all async methods comprehensively."""
-    controller = sim_controller_fixture
-    # Test send_trigger_simulation with various parameters
-    await controller.send_trigger_simulation(channel=0, intensity=50, exposure_time=100)
-    assert controller.current_channel == 0
-    assert controller.current_intensity == 50
-    assert controller.current_exposure_time == 100
-    
-    # Test with different channel
-    await controller.send_trigger_simulation(channel=12, intensity=70, exposure_time=200)
-    assert controller.current_channel == 12
-    assert controller.current_intensity == 70
-    assert controller.current_exposure_time == 200
-    
-    # Test snap_image with illumination state handling
-    # This tests the illumination on/off logic in snap_image
-    controller.liveController.turn_on_illumination()
-    image_with_illumination = await controller.snap_image()
-    assert image_with_illumination is not None
-    
-    controller.liveController.turn_off_illumination()
-    image_without_illumination = await controller.snap_image()
-    assert image_without_illumination is not None
-
-@pytest.mark.timeout(60)
-async def test_controller_properties_and_attributes(sim_controller_fixture):
-    """Test controller properties and attributes."""
-    controller = sim_controller_fixture
-    # Test all the default attributes are set correctly
-    assert hasattr(controller, 'fps_software_trigger')
-    assert controller.fps_software_trigger == 10
-    
-    assert hasattr(controller, 'data_channel')
-    assert controller.data_channel is None
-    
-    assert hasattr(controller, 'is_busy')
-    assert isinstance(controller.is_busy, bool)
-    
-    # Test simulation-specific attributes
-    assert hasattr(controller, 'dz')
-    assert hasattr(controller, 'current_channel')
-    assert hasattr(controller, 'current_exposure_time')
-    assert hasattr(controller, 'current_intensity')
-    assert hasattr(controller, 'pixel_size_xy')
-    assert hasattr(controller, 'sample_data_alias')
-    
-    # Test that all required controllers are initialized
-    assert controller.objectiveStore is not None
-    assert controller.configurationManager is not None
-    assert controller.streamHandler is not None
-    assert controller.liveController is not None
-    assert controller.navigationController is not None
-    assert controller.slidePositionController is not None
-    assert controller.autofocusController is not None
-    assert controller.scanCoordinates is not None
-    assert controller.multipointController is not None
-
-@pytest.mark.timeout(60)
->>>>>>> 40c0efef
 async def test_move_stage_absolute(sim_controller_fixture):
     """Test moving the stage to absolute coordinates."""
     async for controller in sim_controller_fixture:
@@ -626,16 +379,12 @@
         assert moved_z
         assert final_z_coord == pytest.approx(target_z, abs=CONFIG.STAGE_MOVED_THRESHOLD)
 
-<<<<<<< HEAD
         current_x, current_y, current_z, *_ = controller.navigationController.update_pos(microcontroller=controller.microcontroller)
         assert current_x == pytest.approx(target_x, abs=1e-3)
         assert current_y == pytest.approx(target_y, abs=1e-3)
         assert current_z == pytest.approx(target_z, abs=1e-3)
         break
 
-=======
-@pytest.mark.timeout(60)
->>>>>>> 40c0efef
 async def test_move_stage_relative(sim_controller_fixture):
     """Test moving the stage by relative distances."""
     async for controller in sim_controller_fixture:
@@ -653,15 +402,11 @@
         assert current_y == pytest.approx(initial_y + dy, abs=1e-3)
         assert current_z == pytest.approx(initial_z + dz, abs=1e-3)
 
-<<<<<<< HEAD
         assert x_after == pytest.approx(initial_x + dx, abs=1e-3)
         assert y_after == pytest.approx(initial_y + dy, abs=1e-3)
         assert z_after == pytest.approx(initial_z + dz, abs=1e-3)
         break
 
-=======
-@pytest.mark.timeout(60)
->>>>>>> 40c0efef
 async def test_snap_image_simulation(sim_controller_fixture):
     """Test snapping an image in simulation mode."""
     async for controller in sim_controller_fixture:
@@ -669,7 +414,6 @@
         image = await controller.snap_image()
         assert image is not None
 
-<<<<<<< HEAD
         test_channel = 0
         test_intensity = 50
         test_exposure = 100
@@ -682,9 +426,6 @@
         assert controller.current_exposure_time == test_exposure
         break
 
-=======
-@pytest.mark.timeout(45)  # Longer timeout for multiple channels
->>>>>>> 40c0efef
 async def test_illumination_channels(sim_controller_fixture):
     """Test different illumination channels and intensities."""
     async for controller in sim_controller_fixture:
@@ -693,7 +434,6 @@
         assert bf_image is not None
         assert bf_image.shape[0] > 100 and bf_image.shape[1] > 100
         
-<<<<<<< HEAD
         # Test fluorescence channels (11-15)
         fluorescence_channels = [11, 12, 13, 14]  # 405nm, 488nm, 638nm, 561nm
         for channel in fluorescence_channels:
@@ -708,20 +448,11 @@
         assert low_intensity is not None and high_intensity is not None
         break
 
-=======
-    # Test intensity variation
-    low_intensity = await controller.snap_image(channel=0, intensity=10)
-    high_intensity = await controller.snap_image(channel=0, intensity=80)
-    assert low_intensity is not None and high_intensity is not None
-
-@pytest.mark.timeout(45)  # Longer timeout for multiple exposures
->>>>>>> 40c0efef
 async def test_exposure_time_variations(sim_controller_fixture):
     """Test different exposure times and their effects."""
     async for controller in sim_controller_fixture:
         exposure_times = [10, 50, 100, 500, 1000]
         
-<<<<<<< HEAD
         for exposure in exposure_times:
             image = await controller.snap_image(channel=0, exposure_time=exposure)
             assert image is not None
@@ -771,52 +502,7 @@
                 pass
         break
 
-=======
-    # Test very short and long exposures
-    short_exp = await controller.snap_image(exposure_time=1)
-    long_exp = await controller.snap_image(exposure_time=2000)
-    assert short_exp is not None and long_exp is not None
-
-@pytest.mark.timeout(60)
-async def test_camera_streaming_control(sim_controller_fixture):
-    """Test camera streaming start/stop functionality."""
-    controller = sim_controller_fixture
-    # Camera should already be streaming after initialization
-    assert controller.camera.is_streaming == True
-    
-    # Stop streaming
-    controller.camera.stop_streaming()
-    assert controller.camera.is_streaming == False
-    
-    # Start streaming again
-    controller.camera.start_streaming()
-    assert controller.camera.is_streaming == True
-
-@pytest.mark.timeout(60)
-async def test_well_plate_navigation(sim_controller_fixture):
-    """Test well plate navigation functionality."""
-    controller = sim_controller_fixture
-    # Test 96-well plate navigation
-    plate_format = '96'
-    
-    # Test moving to specific wells - need to parse well names into row/column
-    test_wells = [('A', 1), ('A', 12), ('H', 1), ('H', 12), ('D', 6)]  # Corner and center wells
-    
-    for row, column in test_wells:
-        try:
-            if hasattr(controller, 'move_to_well'):  # Check if method exists
-                success = controller.move_to_well(row, column, plate_format)
-                current_x, current_y, current_z, *_ = controller.navigationController.update_pos(
-                    microcontroller=controller.microcontroller)
-                # Verify position changed (basic sanity check)
-                assert isinstance(current_x, (int, float))
-                assert isinstance(current_y, (int, float))
-        except (AttributeError, TypeError) as e:
-            # Method might not exist or have different signature, skip this test
-            pass
-
-@pytest.mark.timeout(60)
->>>>>>> 40c0efef
+
 async def test_autofocus_simulation(sim_controller_fixture):
     """Test autofocus in simulation mode."""
     async for controller in sim_controller_fixture:
@@ -832,7 +518,6 @@
         assert z_after != pytest.approx(initial_z)
         assert z_after == pytest.approx(SIMULATED_CAMERA.ORIN_Z, abs=0.01)
 
-<<<<<<< HEAD
         await controller.do_autofocus()
         x_final, y_final, z_final, *_ = controller.navigationController.update_pos(microcontroller=controller.microcontroller)
         assert z_final == pytest.approx(SIMULATED_CAMERA.ORIN_Z, abs=0.01)
@@ -865,36 +550,6 @@
             assert img.shape == first_shape
         break
 
-=======
-@pytest.mark.timeout(60)  # Longer timeout for focus stack with multiple images
-async def test_focus_stack_simulation(sim_controller_fixture):
-    """Test focus stack acquisition in simulation mode."""
-    controller = sim_controller_fixture
-    initial_z = controller.navigationController.update_pos(microcontroller=controller.microcontroller)[2]
-    
-    # Test basic z-stack parameters - reduced range to prevent timeout
-    z_start = initial_z - 0.2  # Smaller range
-    z_end = initial_z + 0.2
-    z_step = 0.1
-    
-    # Move to different z positions and capture images
-    z_positions = np.arange(z_start, z_end + z_step, z_step)
-    images = []
-    
-    for z_pos in z_positions:
-        controller.move_z_to_limited(z_pos)
-        image = await controller.snap_image()
-        assert image is not None
-        images.append(image)
-        
-    assert len(images) == len(z_positions)
-    # All images should have the same dimensions
-    first_shape = images[0].shape
-    for img in images:
-        assert img.shape == first_shape
-
-@pytest.mark.timeout(45)  # Longer timeout for multiple images
->>>>>>> 40c0efef
 async def test_multiple_image_acquisition(sim_controller_fixture):
     """Test acquiring multiple images in sequence."""
     async for controller in sim_controller_fixture:
@@ -908,7 +563,6 @@
             
         assert len(images) == num_images
         
-<<<<<<< HEAD
         # Test with different channels
         channels = [0, 11, 12]  # BF, 405nm, 488nm
         multichannel_images = []
@@ -921,11 +575,6 @@
         assert len(multichannel_images) == len(channels)
         break
 
-=======
-    assert len(multichannel_images) == len(channels)
-
-@pytest.mark.timeout(60)
->>>>>>> 40c0efef
 async def test_stage_boundaries_and_limits(sim_controller_fixture):
     """Test stage movement boundaries and software limits."""
     async for controller in sim_controller_fixture:
@@ -933,7 +582,6 @@
         current_x, current_y, current_z, *_ = controller.navigationController.update_pos(
             microcontroller=controller.microcontroller)
         
-<<<<<<< HEAD
         # Test movement within reasonable bounds
         safe_moves = [
             (current_x + 1.0, current_y, current_z),
@@ -990,85 +638,6 @@
     """Test image properties and different formats."""
     async for controller in sim_controller_fixture:
         # Test default image
-=======
-        # Movement should succeed within safe bounds
-        assert moved_x or abs(final_x - target_x) < CONFIG.STAGE_MOVED_THRESHOLD
-        assert moved_y or abs(final_y - target_y) < CONFIG.STAGE_MOVED_THRESHOLD
-        assert moved_z or abs(final_z - target_z) < CONFIG.STAGE_MOVED_THRESHOLD
-
-@pytest.mark.timeout(60)
-async def test_hardware_status_monitoring(sim_controller_fixture):
-    """Test hardware status monitoring and updates."""
-    controller = sim_controller_fixture
-    # Test microcontroller status
-    assert controller.microcontroller is not None
-    
-    # Test position updates
-    pos_data = controller.navigationController.update_pos(microcontroller=controller.microcontroller)
-    assert len(pos_data) >= 4  # x, y, z, theta at minimum
-    x, y, z = pos_data[:3]
-    assert isinstance(x, (int, float))
-    assert isinstance(y, (int, float))
-    assert isinstance(z, (int, float))
-    
-    # Test camera status
-    assert controller.camera is not None
-    assert hasattr(controller.camera, 'is_streaming')
-
-@pytest.mark.timeout(60)
-async def test_configuration_access(sim_controller_fixture):
-    """Test accessing configuration parameters."""
-    controller = sim_controller_fixture
-    # Test pixel size access
-    controller.get_pixel_size()
-    assert hasattr(controller, 'pixel_size_xy')
-    assert isinstance(controller.pixel_size_xy, (int, float))
-    assert controller.pixel_size_xy > 0
-    
-    # Test current settings
-    assert hasattr(controller, 'current_channel')
-    assert hasattr(controller, 'current_intensity')
-    assert hasattr(controller, 'current_exposure_time')
-
-@pytest.mark.timeout(60)
-async def test_image_properties_and_formats(sim_controller_fixture):
-    """Test image properties and different formats."""
-    controller = sim_controller_fixture
-    # Test default image
-    image = await controller.snap_image()
-    assert image is not None
-    assert isinstance(image, np.ndarray)
-    assert len(image.shape) >= 2  # At least 2D
-    assert image.dtype in [np.uint8, np.uint16, np.uint32]
-    
-    # Test image dimensions are reasonable
-    height, width = image.shape[:2]
-    assert height > 100 and width > 100
-    assert height < 10000 and width < 10000  # Reasonable upper bounds
-    
-    # Test different exposure settings produce different results
-    dark_image = await controller.snap_image(exposure_time=1, intensity=1)
-    bright_image = await controller.snap_image(exposure_time=100, intensity=100)
-    
-    assert dark_image is not None and bright_image is not None
-    # Images should have same shape but potentially different intensity distributions
-    assert dark_image.shape == bright_image.shape
-
-@pytest.mark.timeout(60)
-async def test_z_axis_focus_effects(sim_controller_fixture):
-    """Test z-axis movement and focus effects in simulation."""
-    controller = sim_controller_fixture
-    # Get reference position
-    ref_z = controller.navigationController.update_pos(microcontroller=controller.microcontroller)[2]
-    
-    # Test images at different z positions
-    z_offsets = [-0.5, 0, 0.5]  # Below, at, and above focus
-    images_at_z = {}
-    
-    for offset in z_offsets:
-        target_z = ref_z + offset
-        controller.move_z_to_limited(target_z)
->>>>>>> 40c0efef
         image = await controller.snap_image()
         assert image is not None
         assert isinstance(image, np.ndarray)
@@ -1089,7 +658,6 @@
         assert dark_image.shape == bright_image.shape
         break
 
-<<<<<<< HEAD
 async def test_z_axis_focus_effects(sim_controller_fixture):
     """Test z-axis movement and focus effects in simulation."""
     async for controller in sim_controller_fixture:
@@ -1165,62 +733,6 @@
         assert controller.pixel_size_xy > 0
         break
 
-=======
-@pytest.mark.timeout(60)
-async def test_error_handling_scenarios(sim_controller_fixture):
-    """Test error handling in various scenarios."""
-    controller = sim_controller_fixture
-    # Test with invalid channel (should handle gracefully)
-    try:
-        image = await controller.snap_image(channel=999)  # Invalid channel
-        # Should either work with fallback or raise appropriate exception
-        if image is not None:
-            assert isinstance(image, np.ndarray)
-    except (ValueError, IndexError, KeyError):
-        # Expected behavior for invalid channel
-        pass
-        
-    # Test with extreme exposure times
-    try:
-        very_short = await controller.snap_image(exposure_time=0)
-        if very_short is not None:
-            assert isinstance(very_short, np.ndarray)
-    except ValueError:
-        # Expected behavior for invalid exposure
-        pass
-        
-    # Test with extreme intensity values
-    try:
-        zero_intensity = await controller.snap_image(intensity=0)
-        if zero_intensity is not None:
-            assert isinstance(zero_intensity, np.ndarray)
-    except ValueError:
-        # Expected behavior for invalid intensity
-        pass
-
-@pytest.mark.timeout(60)
-async def test_simulated_sample_data_alias(sim_controller_fixture):
-    """Test setting and getting the simulated sample data alias."""
-    controller = sim_controller_fixture
-    default_alias = controller.get_simulated_sample_data_alias()
-    assert default_alias == "agent-lens/20250506-scan-time-lapse-2025-05-06_17-56-38"
-
-    new_alias = "agent-lens/20250429-scan-time-lapse-2025-04-29_15-38-36"
-    # This method is synchronous
-    controller.set_simulated_sample_data_alias(new_alias)
-    assert controller.get_simulated_sample_data_alias() == new_alias # get is also synchronous
-
-@pytest.mark.timeout(60)
-async def test_get_pixel_size(sim_controller_fixture):
-    """Test the get_pixel_size method."""
-    controller = sim_controller_fixture
-    # This method is synchronous
-    controller.get_pixel_size()
-    assert isinstance(controller.pixel_size_xy, float)
-    assert controller.pixel_size_xy > 0
-
-@pytest.mark.timeout(75)  # Longer timeout for multiple operations
->>>>>>> 40c0efef
 async def test_simulation_consistency(sim_controller_fixture):
     """Test that simulation provides consistent results."""
     async for controller in sim_controller_fixture:
@@ -1239,7 +751,6 @@
         first_shape = images[0].shape
         first_dtype = images[0].dtype
         
-<<<<<<< HEAD
         for img in images[1:]:
             assert img.shape == first_shape
             assert img.dtype == first_dtype
@@ -1261,32 +772,4 @@
         assert True
         # Check camera state after close
         assert controller.camera.is_streaming == False
-        break
-=======
-    # Test position consistency after movements
-    controller.move_x_to_limited(position_x + 1.0)
-    controller.move_x_to_limited(position_x)  # Return to original
-    
-    final_x, _, _, *_ = controller.navigationController.update_pos(microcontroller=controller.microcontroller)
-    assert final_x == pytest.approx(position_x, abs=CONFIG.STAGE_MOVED_THRESHOLD)
-
-@pytest.mark.timeout(60)
-async def test_close_controller(sim_controller_fixture):
-    """Test if the controller's close method can be called without errors."""
-    controller = sim_controller_fixture
-    
-    # Check initial state
-    assert controller.camera is not None
-    initial_streaming = controller.camera.is_streaming
-    
-    # Test that close() works without hanging
-    try:
-        controller.close() # Assuming synchronous close
-        # Check camera state after close
-        assert controller.camera.is_streaming == False
-        print("Controller closed successfully")
-    except Exception as e:
-        print(f"Close method encountered error: {e}")
-        # Still pass the test as long as it doesn't hang
-        pass
->>>>>>> 40c0efef
+        break