--- conflicted
+++ resolved
@@ -1919,7 +1919,6 @@
             "quick_scan_with_stitching": self.quick_scan_with_stitching,
             "get_stitched_region": self.get_stitched_region,
             "reset_stitching_canvas": self.reset_stitching_canvas,
-<<<<<<< HEAD
             "get_zarr_upload_info": self.get_zarr_upload_info,
             "check_zarr_dataset_name": self.check_zarr_dataset_name,
             "upload_zarr_dataset": self.upload_zarr_dataset,
@@ -1929,8 +1928,6 @@
             "list_zarr_filesets": self.list_zarr_filesets,
             "set_active_zarr_fileset": self.set_active_zarr_fileset,
             "remove_zarr_fileset": self.remove_zarr_fileset
-=======
->>>>>>> 7b7fce97
         }
         
         # Only register get_canvas_chunk when not in local mode
@@ -2930,7 +2927,6 @@
                 velocity_y_mm_per_s=velocity_y_mm_per_s
             )
             
-<<<<<<< HEAD
             return {
                 "success": True,
                 "name_check": name_check
@@ -3011,23 +3007,14 @@
                 acquisition_settings=acquisition_settings,
                 description=description
             )
-=======
-            logger.info(f"Stage velocity set successfully: {result}")
-            return result
->>>>>>> 7b7fce97
             
         except ValueError as e:
             logger.error(f"Invalid velocity parameters: {e}")
             return {
-<<<<<<< HEAD
                 "success": True,
                 "upload_result": upload_result,
                 "export_info": export_info,
                 "export_method": export_method_used
-=======
-                "status": "error",
-                "message": f"Invalid velocity parameters: {str(e)}"
->>>>>>> 7b7fce97
             }
         except Exception as e:
             logger.error(f"Error setting stage velocity: {e}")
@@ -3126,11 +3113,8 @@
                                        do_contrast_autofocus: bool = Field(False, description="Whether to perform contrast-based autofocus"),
                                        do_reflection_af: bool = Field(False, description="Whether to perform reflection-based autofocus"),
                                        action_ID: str = Field('normal_scan_stitching', description="Identifier for this scan"),
-<<<<<<< HEAD
                                        timepoint: int = Field(0, description="Timepoint index for this scan (default 0)"),
                                        fileset_name: Optional[str] = Field(None, description="Name of the zarr fileset to use. If None, uses active fileset or 'default' as fallback"),
-=======
->>>>>>> 7b7fce97
                                        context=None):
         """
         Perform a normal scan with live stitching to OME-Zarr canvas.
@@ -3183,13 +3167,9 @@
                 illumination_settings=illumination_settings,
                 do_contrast_autofocus=do_contrast_autofocus,
                 do_reflection_af=do_reflection_af,
-<<<<<<< HEAD
                 action_ID=action_ID,
                 timepoint=timepoint,
                 fileset_name=fileset_name  # Pass the fileset_name parameter
-=======
-                action_ID=action_ID
->>>>>>> 7b7fce97
             )
             
             return {
@@ -3366,7 +3346,6 @@
         Only supports brightfield channel with exposure time ≤ 30ms.
         
         Args:
-<<<<<<< HEAD
             scan_parameters: Dictionary containing all scan parameters:
                 - wellplate_type: Well plate format ('6', '12', '24', '96', '384')
                 - exposure_time: Camera exposure time in milliseconds (must be ≤ 30ms)
@@ -3381,20 +3360,11 @@
                 - do_reflection_af: Whether to perform reflection-based autofocus at each well
                 - timepoint: Timepoint index for this scan (default 0)
                 - fileset_name: Name of the zarr fileset to use. If None, uses active fileset or 'default' as fallback
-=======
-            wellplate_type: Well plate format ('6', '12', '24', '96', '384')
-            exposure_time: Camera exposure time in milliseconds (must be ≤ 30ms)
-            intensity: Brightfield LED intensity (0-100)
-            velocity_mm_per_s: Stage velocity in mm/s for scanning (default 20mm/s)
-            fps_target: Target frame rate for acquisition (default 20fps)
-            action_ID: Unique identifier for this scan
->>>>>>> 7b7fce97
             
         Returns:
             dict: Status of the scan with performance metrics
         """
         try:
-<<<<<<< HEAD
             # Extract parameters from the scan_parameters object/dict
             # Handle both dict and ObjectProxy cases
             if hasattr(scan_parameters, '__getitem__'):
@@ -3428,8 +3398,6 @@
                 timepoint = getattr(scan_parameters, 'timepoint', 0)
                 fileset_name = getattr(scan_parameters, 'fileset_name', None)
             
-=======
->>>>>>> 7b7fce97
             # Validate exposure time early
             if exposure_time > 30:
                 return {
@@ -3461,7 +3429,6 @@
                 intensity=intensity,
                 velocity_mm_per_s=velocity_mm_per_s,
                 fps_target=fps_target,
-<<<<<<< HEAD
                 action_ID=action_ID,
                 n_stripes=n_stripes,
                 stripe_width_mm=stripe_width_mm,
@@ -3471,9 +3438,6 @@
                 do_reflection_af=do_reflection_af,
                 timepoint=timepoint,
                 fileset_name=fileset_name
-=======
-                action_ID=action_ID
->>>>>>> 7b7fce97
             )
             
             # Calculate performance metrics
@@ -3510,13 +3474,9 @@
                 "stitching_info": {
                     "zarr_scales_updated": "1-5 (scale 0 skipped for performance)",
                     "channel": "BF LED matrix full",
-<<<<<<< HEAD
                     "action_id": action_ID,
                     "pattern": f"{n_stripes}-stripe × {stripe_width_mm}mm serpentine per well",
                     "fileset_name": self.squidController.active_canvas_name
-=======
-                    "action_id": action_ID
->>>>>>> 7b7fce97
                 }
             }
             
